--- conflicted
+++ resolved
@@ -1,12 +1,7 @@
 #!/usr/bin/env bash
 
-<<<<<<< HEAD
 export rcstring=""
-export vstring="5.3.0"
-=======
-export rcstring="-rc-1"
-export vstring="5.2.1"
->>>>>>> 30ca737a
+export vstring="6.0.0"
 
 # for rc releases we rename the release files
 if [ rcstring != "" ]; then

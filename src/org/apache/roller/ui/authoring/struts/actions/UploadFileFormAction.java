/*
 * Licensed to the Apache Software Foundation (ASF) under one or more
 *  contributor license agreements.  The ASF licenses this file to You
 * under the Apache License, Version 2.0 (the "License"); you may not
 * use this file except in compliance with the License.
 * You may obtain a copy of the License at
 *
 *     http://www.apache.org/licenses/LICENSE-2.0
 *
 * Unless required by applicable law or agreed to in writing, software
 * distributed under the License is distributed on an "AS IS" BASIS,
 * WITHOUT WARRANTIES OR CONDITIONS OF ANY KIND, either express or implied.
 * See the License for the specific language governing permissions and
 * limitations under the License.  For additional information regarding
 * copyright in this work, please see the NOTICE file in the top level
 * directory of this distribution.
 */

package org.apache.roller.ui.authoring.struts.actions;

import java.io.File;
import java.io.InputStream;
import java.util.ArrayList;
import java.util.Collections;
import java.util.Comparator;
import java.util.Iterator;
import java.util.List;
import javax.servlet.ServletContext;
import javax.servlet.http.HttpServletRequest;
import javax.servlet.http.HttpServletResponse;
import org.apache.commons.logging.Log;
import org.apache.commons.logging.LogFactory;
import org.apache.struts.action.ActionError;
import org.apache.struts.action.ActionErrors;
import org.apache.struts.action.ActionForm;
import org.apache.struts.action.ActionForward;
import org.apache.struts.action.ActionMapping;
import org.apache.struts.action.ActionMessage;
import org.apache.struts.action.ActionMessages;
import org.apache.struts.actions.DispatchAction;
import org.apache.struts.upload.FormFile;
import org.apache.roller.RollerException;
import org.apache.roller.config.RollerRuntimeConfig;
import org.apache.roller.model.FileManager;
import org.apache.roller.model.PropertiesManager;
import org.apache.roller.model.Roller;
import org.apache.roller.model.RollerFactory;
import org.apache.roller.pojos.WebsiteData;
import org.apache.roller.ui.core.BasePageModel;
import org.apache.roller.ui.core.RollerContext;
import org.apache.roller.ui.core.RollerRequest;
import org.apache.roller.ui.core.RollerSession;
import org.apache.roller.ui.authoring.struts.formbeans.UploadFileForm;
import org.apache.roller.ui.core.RequestConstants;
import org.apache.roller.util.RollerMessages;
import org.apache.roller.util.URLUtilities;


/**
 * @struts.action name="uploadFiles" path="/roller-ui/authoring/uploadFiles"
 *  	parameter="method" scope="request" validate="false"
 *
 * @struts.action-forward name="uploadFiles.page" path=".upload-file"
 */
public final class UploadFileFormAction extends DispatchAction {
    
    private static Log mLogger = LogFactory.getLog(UploadFileFormAction.class);
    
    /**
     * Display upload file page.
     */
    public ActionForward unspecified(
            ActionMapping       mapping,
            ActionForm          actionForm,
            HttpServletRequest  request,
            HttpServletResponse response)
            throws Exception {
        
        ActionForward fwd =  mapping.findForward("access-denied");
        RollerSession rses = RollerSession.getRollerSession(request);
        WebsiteData website = getWebsite(request);
        
        if (rses.isUserAuthorizedToAuthor(website)) {
            UploadFilePageModel pageModel = new UploadFilePageModel(
                    request, response, mapping, website);
            pageModel.setWebsite(website);
            request.setAttribute("model", pageModel);
            fwd = mapping.findForward("uploadFiles.page");
        }
        return fwd;
    }
    
    
    /**
     * Request to upload files
     */
    public ActionForward upload(
            ActionMapping       mapping,
            ActionForm          actionForm,
            HttpServletRequest  request,
            HttpServletResponse response)
            throws Exception {
        
        ActionForward fwd = mapping.findForward("access-denied");
        WebsiteData website = getWebsite(request);
        RollerMessages rollerMessages = new RollerMessages();
        RollerSession rses = RollerSession.getRollerSession(request);
        List lastUploads = new ArrayList();
        
        if ( rses.isUserAuthorizedToAuthor(website)) {
            
            FileManager fmgr = RollerFactory.getRoller().getFileManager();
            fwd = mapping.findForward("uploadFiles.page");
            ActionMessages messages = new ActionMessages();
            ActionErrors errors = new ActionErrors();
            UploadFileForm theForm = (UploadFileForm)actionForm;
            if (theForm.getUploadedFiles().length > 0) {
                ServletContext app = servlet.getServletConfig().getServletContext();
                
                boolean uploadEnabled =
                        RollerRuntimeConfig.getBooleanProperty("uploads.enabled");
                
                if ( !uploadEnabled ) {
                    errors.add(ActionErrors.GLOBAL_ERROR,
                            new ActionError("error.upload.disabled", ""));
                    saveErrors(request, errors);
                    return fwd;
                }
                
                //this line is here for when the input page is upload-utf8.jsp,
                //it sets the correct character encoding for the response
                String encoding = request.getCharacterEncoding();
                if ((encoding != null) && (encoding.equalsIgnoreCase("utf-8"))) {
                    response.setContentType("text/html; charset=utf-8");
                }
                
                //retrieve the file representation
                FormFile[] files = theForm.getUploadedFiles();
                int fileSize = 0;
                try {
                    for (int i=0; i<files.length; i++) {
                        if (files[i] == null) continue;
                        
                        // retrieve the file name
                        String fileName= files[i].getFileName();
                        int terminated = fileName.indexOf("\000");
                        if (terminated != -1) {
                            // disallow sneaky null terminated strings
                            fileName = fileName.substring(0, terminated).trim();
                        }
                        
                        fileSize = files[i].getFileSize();
                        
                        //retrieve the file data
<<<<<<< HEAD
                        if (fmgr.canSave(website.getHandle(), fileName, 
                                files[i].getContentType(), fileSize, rollerMessages)) {
                            InputStream stream = files[i].getInputStream();
                            fmgr.saveFile(website.getHandle(), fileName, 
                                files[i].getContentType(), fileSize, stream);
=======
                        if (fmgr.canSave(website.getHandle(), fileName,
                                files[i].getContentType(), fileSize, rollerMessages)) {
                            InputStream stream = files[i].getInputStream();
                            fmgr.saveFile(website.getHandle(), fileName,
                                    files[i].getContentType(), fileSize, stream);
>>>>>>> 91f3b9b9
                            lastUploads.add(fileName);
                        }
                        
                        //destroy the temporary file created
                        files[i].destroy();
                    }
                } catch (Exception e) {
                    errors.add(ActionErrors.GLOBAL_ERROR,
                            new ActionError("error.upload.file",e.toString()));
                    mLogger.error("Error saving uploaded file", e);
                }
            }
            
            UploadFilePageModel pageModel = new UploadFilePageModel(
                    request, response, mapping, website, lastUploads);
            request.setAttribute("model", pageModel);
            pageModel.setWebsite(website);
            
            RollerContext rctx = RollerContext.getRollerContext();
            String baseURL = RollerRuntimeConfig.getAbsoluteContextURL();
            String resourcesBaseURL = baseURL + fmgr.getUploadUrl() + "/" + website.getHandle();
            Iterator uploads = lastUploads.iterator();
            if (uploads.hasNext()) {
                messages.add(ActionMessages.GLOBAL_MESSAGE,
                        new ActionMessage("uploadFiles.uploadedFiles"));
            }
            while (uploads.hasNext()) {
                messages.add(ActionMessages.GLOBAL_MESSAGE,
                        new ActionMessage("uploadFiles.uploadedFile",
                        URLUtilities.getWeblogResourceURL(website, (String)uploads.next(), true)));
            }
            saveMessages(request, messages);
            
            Iterator iter = rollerMessages.getErrors();
            while (iter.hasNext()) {
                RollerMessages.RollerMessage error =
                        (RollerMessages.RollerMessage)iter.next();
                errors.add(ActionErrors.GLOBAL_ERROR,
                        new ActionError(error.getKey(), error.getArgs()));
            }
            saveErrors(request, errors);
        }
        return fwd;
    }
    
    
    /**
     * Request to delete files
     */
    public ActionForward delete(
            ActionMapping       mapping,
            ActionForm          actionForm,
            HttpServletRequest  request,
            HttpServletResponse response)
            throws Exception {
        
        ActionMessages messages = new ActionMessages();
        ActionErrors errors = new ActionErrors();
        UploadFileForm theForm = (UploadFileForm)actionForm;
        ActionForward fwd = mapping.findForward("access-denied");
        WebsiteData website = getWebsite(request);
        
        int count = 0;
        RollerSession rses = RollerSession.getRollerSession(request);
        if (rses.isUserAuthorizedToAuthor(website)) {
            fwd = mapping.findForward("uploadFiles.page");
            try {
                FileManager fmgr = RollerFactory.getRoller().getFileManager();
                String[] deleteFiles = theForm.getDeleteFiles();
                for (int i=0; i<deleteFiles.length; i++) {
                    if (    deleteFiles[i].trim().startsWith("/")
                    || deleteFiles[i].trim().startsWith("\\")
                    || deleteFiles[i].indexOf("..") != -1) {
                        // ignore absolute paths, or paths that contiain '..'
                    } else {
                        fmgr.deleteFile(website.getHandle(), deleteFiles[i]);
                        count++;
                    }
                }
            } catch (Exception e) {
                errors.add(ActionErrors.GLOBAL_ERROR,
                        new ActionError("error.upload.file",e.toString()));
                saveErrors(request,errors);
            }
            
            messages.add(ActionMessages.GLOBAL_MESSAGE,
                    new ActionMessage("uploadFiles.deletedFiles", new Integer(count)));
            saveMessages(request, messages);
            
            UploadFilePageModel pageModel = new UploadFilePageModel(
                    request, response, mapping, website);
            pageModel.setWebsite(website);
            request.setAttribute("model", pageModel);
        }
        return fwd;
    }
    
    
    /**
     * Other actions can get the website handle from request params, but
     * request params don't come accross in a file-upload post so we have to
     * stash the website handle in the session.
     */
    public static WebsiteData getWebsite(HttpServletRequest request) throws RollerException {
        RollerRequest rreq = RollerRequest.getRollerRequest(request);
        WebsiteData website = rreq.getWebsite();
        if (website != null) {
            request.getSession().setAttribute(RequestConstants.WEBLOG_SESSION_STASH, website.getHandle());
        } else {
            String handle = (String)request.getSession().getAttribute(RequestConstants.WEBLOG_SESSION_STASH);
            Roller roller = RollerFactory.getRoller();
            website = roller.getUserManager().getWebsiteByHandle(handle);
        }
        return website;
    }
    
    
    /** All information we'll need on the UploadFile page */
    public class UploadFilePageModel extends BasePageModel {
        private String resourcesBaseURL = null;
        private boolean uploadEnabled = true;
        private boolean overQuota = false;
        private String maxDirMB = null; // in megabytes
        private String maxFileMB = null; // in megabytes
        private List files = null;
        private long totalSize = 0;
        private List lastUploads = null;
        
        public UploadFilePageModel(
                HttpServletRequest req,
                HttpServletResponse res,
                ActionMapping mapping,
                WebsiteData weblog) throws RollerException {
            this(req, res, mapping, weblog, null);
        }
        
        public UploadFilePageModel(
                HttpServletRequest req,
                HttpServletResponse res,
                ActionMapping mapping,
                WebsiteData weblog,
                List lastUploads) throws RollerException {
            
            super("uploadFiles.title", req, res, mapping);
            
            Roller roller = RollerFactory.getRoller();
            PropertiesManager pmgr = roller.getPropertiesManager();
            FileManager fmgr = roller.getFileManager();
            
            String dir = fmgr.getUploadDir();
            resourcesBaseURL = URLUtilities.getWeblogResourceURL(weblog, "", false);
            
            RollerRequest rreq = RollerRequest.getRollerRequest(req);
            WebsiteData website = UploadFileFormAction.getWebsite(req);
            maxDirMB = RollerRuntimeConfig.getProperty("uploads.dir.maxsize");
            maxFileMB = RollerRuntimeConfig.getProperty("uploads.file.maxsize");
            
            overQuota = fmgr.overQuota(weblog.getHandle());
            uploadEnabled = RollerRuntimeConfig.getBooleanProperty("uploads.enabled");
            
            files = new ArrayList();
            File[] rawFiles = fmgr.getFiles(weblog.getHandle());
            for (int i=0; i<rawFiles.length; i++) {
                files.add(new FileBean(rawFiles[i]));
                totalSize += rawFiles[i].length();
            }
            Collections.sort(files, new FileBeanNameComparator());
        }
        public boolean isUploadEnabled() {
            return uploadEnabled;
        }
        public boolean isOverQuota() {
            return overQuota;
        }
        public String getMaxDirMB() {
            return maxDirMB;
        }
        public String getMaxFileMB() {
            return maxFileMB;
        }
        public String getResourcesBaseURL() {
            return resourcesBaseURL;
        }
        public long getTotalSize() {
            return totalSize;
        }
        public List getFiles() {
            return files;
        }
        public List getLastUploads() {
            return lastUploads;
        }
    }
    
    
    /**
     * If java.io.File followed bean conventions we wouldn't need this. (perhaps
     * we shouldn't be using files directly here in the presentation layer)
     */
    public class FileBean {
        private File file;
        public FileBean(File file) {
            this.file = file;
        }
        public String getName() { return file.getName(); }
        public long getLength() { return file.length(); }
    }
    
    
    public class FileBeanNameComparator implements Comparator {
        public int compare(Object o1, Object o2) {
            FileBean fb1 = (FileBean)o1;
            FileBean fb2 = (FileBean)o2;
            return fb1.getName().compareTo(fb2.getName());
        }
        public boolean equals(Object o1, Object o2) {
            FileBean fb1 = (FileBean)o1;
            FileBean fb2 = (FileBean)o2;
            return fb1.getName().equals(fb2.getName());
        }
    }
    
}<|MERGE_RESOLUTION|>--- conflicted
+++ resolved
@@ -152,19 +152,11 @@
                         fileSize = files[i].getFileSize();
                         
                         //retrieve the file data
-<<<<<<< HEAD
-                        if (fmgr.canSave(website.getHandle(), fileName, 
-                                files[i].getContentType(), fileSize, rollerMessages)) {
-                            InputStream stream = files[i].getInputStream();
-                            fmgr.saveFile(website.getHandle(), fileName, 
-                                files[i].getContentType(), fileSize, stream);
-=======
                         if (fmgr.canSave(website.getHandle(), fileName,
                                 files[i].getContentType(), fileSize, rollerMessages)) {
                             InputStream stream = files[i].getInputStream();
                             fmgr.saveFile(website.getHandle(), fileName,
                                     files[i].getContentType(), fileSize, stream);
->>>>>>> 91f3b9b9
                             lastUploads.add(fileName);
                         }
                         

--- conflicted
+++ resolved
@@ -7,10 +7,7 @@
 
 import org.roller.RollerException;
 import org.roller.pojos.WeblogTemplate;
-<<<<<<< HEAD
-=======
 import org.roller.pojos.PermissionsData;
->>>>>>> e78379f6
 import org.roller.pojos.RoleData;
 import org.roller.pojos.UserData;
 import org.roller.pojos.WebsiteData;
@@ -26,11 +23,6 @@
  */
 public interface UserManager extends Serializable
 {
-<<<<<<< HEAD
-    /**
-     * Release all resources associated with Roller session.
-     */
-=======
     /** 
      * Get user by name
      * @param name Username of user
@@ -115,7 +107,6 @@
             WebsiteData website, UserData user) throws RollerException;
 
     /** Release any resources used */
->>>>>>> e78379f6
     public void release();
     
     //--------------------------------------------------------------- UserData
@@ -168,9 +159,6 @@
             String locale, 
             String timeZone) throws RollerException;
 
-    /**
-     * Get user by ID
-     */
     public UserData retrieveUser(String id)throws RollerException;
     /**
      * Store user.
@@ -196,18 +184,6 @@
 
     //------------------------------------------------------------ WebsiteData
     
-<<<<<<< HEAD
-    /** Get website object by user name */
-    public WebsiteData getWebsite(String userName) throws RollerException;
-	/**
-	 * Get website by username.
-	 * @param userName Username of website's owner
-	 * @param enabledOnly Only return enabled websites.
-	 * @throws org.roller.RollerException 
-	 * @return 
-	 */
-	public WebsiteData getWebsite(String userName, boolean enabledOnly) throws RollerException;
-=======
     /** 
      * Get website specified by handle (or null if enabled website not found).
      * @param handle  Handle of website
@@ -221,23 +197,12 @@
      */
     public WebsiteData getWebsiteByHandle(String handle, Boolean enabled) 
         throws RollerException;
->>>>>>> e78379f6
-
-    /**
-     * Get website by ID
-     */
+
     public WebsiteData retrieveWebsite(String id) throws RollerException;
     /**
      * Store website
      */
     public void storeWebsite(WebsiteData data) throws RollerException;
-<<<<<<< HEAD
-    /**
-     * Remove website by ID.
-     */
-    public void removeWebsite(String id) throws RollerException;
-=======
->>>>>>> e78379f6
 
     //--------------------------------------------------------------- WeblogTemplate
     

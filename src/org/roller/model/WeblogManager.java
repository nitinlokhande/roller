--- conflicted
+++ resolved
@@ -22,13 +22,6 @@
 {
     public static final String CATEGORY_ATT = "category.att";
     
-<<<<<<< HEAD
-    public static final String ALL = "ALL";
-    public static final String DRAFT_ONLY = "DRAFT_ONLY";
-    public static final String PUB_ONLY = "PUB_ONLY";
-    
-=======
->>>>>>> e78379f6
     /**
      * Release all resources associated with Roller session.
      */

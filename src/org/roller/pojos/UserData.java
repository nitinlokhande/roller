
package org.roller.pojos;

import java.util.ArrayList;
import java.util.Date;
import java.util.Iterator;
import java.util.List;
import java.util.Set;
import java.util.TreeSet;

import org.roller.RollerException;
import org.roller.config.RollerConfig;
import org.roller.model.Roller;
import org.roller.model.RollerFactory;
import org.roller.model.UserManager;
import org.roller.util.PojoUtil;
import org.roller.util.Utilities;


/**
 * User bean.
 * @author David M Johnson
 *
 * @ejb:bean name="UserData"
 * @struts.form include-all="true"
 * @hibernate.class table="rolleruser"  
 * hibernate.jcs-cache usage="read-write"
 */
public class UserData
   extends org.roller.pojos.PersistentObject
   implements java.io.Serializable
{
    public static final UserData SYSTEM_USER = new UserData(
        "n/a","systemuser","n/a","systemuser","n/a", 
        "en_US_WIN", "America/Los_Angeles", new Date(), Boolean.TRUE);
       
    public static final UserData ANONYMOUS_USER = new UserData(
        "n/a","anonymoususer","n/a","anonymoususer","n/a", 
        "en_US_WIN", "America/Los_Angeles", new Date(), Boolean.TRUE);
   
   static final long serialVersionUID = -6354583200913127874L;

   protected String  id;
   protected String  userName;
   protected String  password;
   protected String  fullName;
   protected String  emailAddress;
   protected Date    dateCreated;
   protected String  locale;
   protected String  timeZone;
   protected Boolean enabled = Boolean.TRUE;
   
   private Set roles = new TreeSet();
   private List permissions = new ArrayList();

   public UserData()
   {
   }

<<<<<<< HEAD
   public UserData( java.lang.String id, java.lang.String userName,
           java.lang.String password, java.lang.String fullName,
           java.lang.String emailAddress, java.util.Date dateCreated) {
       this.id = id;
       this.userName = userName;
       this.password = password;
       this.fullName = fullName;
       this.emailAddress = emailAddress;
       this.dateCreated = (Date)dateCreated.clone();
   }
   
   public UserData( UserData otherData ) {
       this.id = otherData.id;
       this.userName = otherData.userName;
       this.password = otherData.password;
       this.fullName = otherData.fullName;
       this.emailAddress = otherData.emailAddress;
       this.dateCreated = (Date)otherData.dateCreated.clone();
       
   }
   
   /** 
    * Id of the User.
    * Not remote since primary key may be extracted by other means.
    *
    * @roller.wrapPojoMethod type="simple"
    * @struts.validator type="required" msgkey="errors.required"
    * @ejb:persistent-field
    * @hibernate.id column="id" type="string"
    *  generator-class="uuid.hex" unsaved-value="null"
    */
   public java.lang.String getId()
   {
      return this.id;
   }
   
   /** @ejb:persistent-field */
   public void setId( java.lang.String id ) {
       this.id = id;
   }
   
   /**
    * User name of the user.
    *
    * @roller.wrapPojoMethod type="simple"
    * @ejb:persistent-field
    * @hibernate.property column="username" non-null="true" unique="true"
    */
   public java.lang.String getUserName() {
       return this.userName;
   }
   
   /** @ejb:persistent-field */
   public void setUserName( java.lang.String userName ) {
       this.userName = userName;
=======
	public UserData( String id, String userName,
                     String password, String fullName,
                     String emailAddress, 
                     String locale, String timeZone,
                     Date dateCreated,
                     Boolean isEnabled)
	{
         this.id = id;
         this.userName = userName;
         this.password = password;
         this.fullName = fullName;
         this.emailAddress = emailAddress;
         this.dateCreated = (Date)dateCreated.clone();
         this.locale = locale;
         this.timeZone = timeZone;
         this.enabled = enabled;
	}

	public UserData( UserData otherData )
	{
		this.id = otherData.id;
		this.userName = otherData.userName;
		this.password = otherData.password;
		this.fullName = otherData.fullName;
		this.emailAddress = otherData.emailAddress;
		this.dateCreated = (Date)otherData.dateCreated.clone();

	}

    /** 
     * @hibernate.bag lazy="true" inverse="true" cascade="delete" 
     * @hibernate.collection-key column="user_id"
     * @hibernate.collection-one-to-many 
     *    class="org.roller.pojos.PermissionsData"
     */
    public List getPermissions() 
    {
        return permissions;
    }
    public void setPermissions(List perms)
    {
        permissions = perms;
    }

    /**
     * @ejb:persistent-field
     * @hibernate.property column="isenabled" non-null="true" unique="false"
     */
    public Boolean getEnabled()
    {
        return this.enabled;
    }
    
    /** @ejb:persistent-field */ 
    public void setEnabled(Boolean enabled)
    {
        this.enabled = enabled;
    }
    
    /** Id of the User.
     * Not remote since primary key may be extracted by other means.
     * 
     * @struts.validator type="required" msgkey="errors.required"
     * @ejb:persistent-field 
     * @hibernate.id column="id" type="string"
     *  generator-class="uuid.hex" unsaved-value="null"
     */
   public String getId()
   {
      return this.id;
   }

   /** @ejb:persistent-field */ 
   public void setId( String id )
   {
      this.id = id;
   }

   /** User name of the user.
     * @ejb:persistent-field 
     * @hibernate.property column="username" non-null="true" unique="true"
     */
   public String getUserName()
   {
      return this.userName;
   }
   /** @ejb:persistent-field */ 
   public void setUserName( String userName )
   {
      this.userName = userName;
>>>>>>> e78379f6
   }

   /** 
    * Get password.
    * If password encryption is enabled, will return encrypted password.
    *
<<<<<<< HEAD
    * @roller.wrapPojoMethod type="simple"
=======
>>>>>>> e78379f6
    * @ejb:persistent-field 
    * @hibernate.property column="passphrase" non-null="true"
    */
   public String getPassword()
   {
      return this.password;
   }
   /** 
    * Set password.
    * If password encryption is turned on, then pass in an encrypted password. 
    * @ejb:persistent-field 
    */ 
   public void setPassword( String password )
   {
      this.password = password;
   }

   /** 
    * Full name of the user.
    *
    * @roller.wrapPojoMethod type="simple"
    * @ejb:persistent-field
    * @hibernate.property column="fullname" non-null="true" unique="true"
    */
<<<<<<< HEAD
   public java.lang.String getFullName()
=======
   public String getFullName()
>>>>>>> e78379f6
   {
      return this.fullName;
   }
   /** @ejb:persistent-field */ 
   public void setFullName( String fullName )
   {
      this.fullName = fullName;
   }

   /**
    * E-mail address of the user.
    *
    * @roller.wrapPojoMethod type="simple"
    * @ejb:persistent-field
    * @hibernate.property column="emailaddress" non-null="true" unique="true"
    */
<<<<<<< HEAD
   public java.lang.String getEmailAddress()
=======
   public String getEmailAddress()
>>>>>>> e78379f6
   {
      return this.emailAddress;
   }
   /** @ejb:persistent-field */ 
   public void setEmailAddress( String emailAddress )
   {
      this.emailAddress = emailAddress;
   }

   /** 
    * @roller.wrapPojoMethod type="simple"
    * @ejb:persistent-field
    * @hibernate.property column="datecreated" non-null="true" unique="false"
    */
<<<<<<< HEAD
   public java.util.Date getDateCreated()
=======
   public Date getDateCreated()
>>>>>>> e78379f6
   {
       if (dateCreated == null) 
       {
           return null;
       }
       else 
       {
           return (Date)dateCreated.clone();
       }
   }
   /** @ejb:persistent-field */ 
   public void setDateCreated(final Date date)
   {
	   if (date != null) 
	   {
	   	   dateCreated = (Date)date.clone();
	   }
	   else
	   {
	       dateCreated = null;
	   }
   }

   /**
    * Locale of the user.
    * @ejb:persistent-field
    * @hibernate.property column="locale" non-null="true" unique="false"
    */
   public String getLocale()
   {
       return this.locale;
   }

   /** @ejb:persistent-field */
   public void setLocale(String locale)
   {
       this.locale = locale;
   }

   /**
    * Timezone of the user.
    * @ejb:persistent-field
    * @hibernate.property column="timeZone" non-null="true" unique="false"
    */
   public String getTimeZone()
   {
       return this.timeZone;
   }

   /** @ejb:persistent-field */
   public void setTimeZone(String timeZone)
   {
       this.timeZone = timeZone;
   }

   //------------------------------------------------------------------- citizenship
   public String toString()
   {
		StringBuffer str = new StringBuffer("{");

		str.append("id=" + id + " ");
		str.append("userName=" + userName + " ");
		str.append("password=" + password + " ");
		str.append("fullName=" + fullName + " ");
		str.append("emailAddress=" + emailAddress + " ");
		str.append("dateCreated=" + dateCreated + " ");
		str.append('}');

		return(str.toString());
   }

   public boolean equals( Object pOther )
   {
       if (pOther instanceof UserData)
       {
           UserData lTest = (UserData) pOther;
           boolean lEquals = true;
           lEquals = PojoUtil.equals(lEquals, this.getId(), lTest.getId());
           lEquals = PojoUtil.equals(lEquals, this.getUserName(), lTest.getUserName());
           lEquals = PojoUtil.equals(lEquals, this.getPassword(), lTest.getPassword());
           lEquals = PojoUtil.equals(lEquals, this.getFullName(), lTest.getFullName());
           lEquals = PojoUtil.equals(lEquals, this.getEmailAddress(), lTest.getEmailAddress());
           return lEquals;
       }
       else
       {
           return false;
       }
    }
   
   /*public boolean equals( Object pOther )
   {
      if( pOther instanceof UserData )
      {
         UserData lTest = (UserData) pOther;
         boolean lEquals = true;

         if( this.id == null )
         {
            lEquals = lEquals && ( lTest.id == null );
         }
         else
         {
            lEquals = lEquals && this.id.equals( lTest.id );
         }
         if( this.userName == null )
         {
            lEquals = lEquals && ( lTest.userName == null );
         }
         else
         {
            lEquals = lEquals && this.userName.equals( lTest.userName );
         }
         if( this.password == null )
         {
            lEquals = lEquals && ( lTest.password == null );
         }
         else
         {
            lEquals = lEquals && this.password.equals( lTest.password );
         }
         if( this.fullName == null )
         {
            lEquals = lEquals && ( lTest.fullName == null );
         }
         else
         {
            lEquals = lEquals && this.fullName.equals( lTest.fullName );
         }
         if( this.emailAddress == null )
         {
            lEquals = lEquals && ( lTest.emailAddress == null );
         }
         else
         {
            lEquals = lEquals && this.emailAddress.equals( lTest.emailAddress );
         }
         
		if( this.dateCreated == null )
		{
		   lEquals = lEquals && ( lTest.dateCreated == null );
		}
		else
		{
		   lEquals = lEquals && datesEquivalent(this.dateCreated, lTest.dateCreated);
		}

        return lEquals;
      }
      else
      {
         return false;
      }
   }*/
   
    private boolean datesEquivalent(Date d1, Date d2)
    {
        boolean equiv = true;
        equiv = equiv && d1.getHours() == d1.getHours();
        equiv = equiv && d1.getMinutes() == d1.getMinutes();
        equiv = equiv && d1.getSeconds() == d1.getSeconds();
        equiv = equiv && d1.getMonth() == d1.getMonth();
        equiv = equiv && d1.getDay() == d1.getDay();
        equiv = equiv && d1.getYear() == d1.getYear();
        return equiv;
    }

   public int hashCode()
   {
      int result = 17;
      result = 37*result + ((this.id != null) ? this.id.hashCode() : 0);
      result = 37*result + ((this.userName != null) ? this.userName.hashCode() : 0);
      result = 37*result + ((this.password != null) ? this.password.hashCode() : 0);
      result = 37*result + ((this.fullName != null) ? this.fullName.hashCode() : 0);
      result = 37*result + ((this.emailAddress != null) ? this.emailAddress.hashCode() : 0);
      result = 37*result + ((this.dateCreated != null) ? this.dateCreated.hashCode() : 0);
      return result;
      }

   /**
	* Setter is needed in RollerImpl.storePersistentObject()
    */
   public void setData( org.roller.pojos.PersistentObject otherData )
   {
      this.id = ((UserData)otherData).id;
      this.userName = ((UserData)otherData).userName;
      this.password = ((UserData)otherData).password;
      this.fullName = ((UserData)otherData).fullName;
      this.emailAddress = ((UserData)otherData).emailAddress;
      this.locale = ((UserData)otherData).locale;
      this.timeZone = ((UserData)otherData).timeZone;
      this.dateCreated = ((UserData)otherData).dateCreated;
   }

    /** 
     * Removing a user also removes his/her website.
     * @see org.roller.pojos.PersistentObject#remove()
     */
    public void remove() throws RollerException
    {
        UserManager uMgr = RollerFactory.getRoller().getUserManager();   
        
        // remove user roles
        //Iterator roles = uMgr.getUserRoles(this).iterator();
        //while (roles.hasNext()) 
        //{
            //((RoleData)roles.next()).remove();
        //}
        super.remove();
    }
    
    /** 
     * Reset this user's password.
     * @param roller Roller instance to use for configuration information
     * @param new1 New password
     * @param new2 Confirm this matches new password
     * @author Dave Johnson
     */
    public void resetPassword(Roller roller, String new1, String new2) throws RollerException 
    {
        if (!new1.equals(new2))
        {
            throw new RollerException("newUser.error.mismatchedPasswords");
        }

        String encrypt = RollerConfig.getProperty("passwds.encryption.enabled");
        String algorithm = RollerConfig.getProperty("passwds.encryption.algorithm");
        if (new Boolean(encrypt).booleanValue()) 
        {
            password = Utilities.encodePassword(new1, algorithm);            
        }
        else
        {
            password = new1;
        }
    }
    
    /** 
     * @hibernate.set lazy="false" inverse="true" cascade="delete" 
     * @hibernate.collection-key column="userid"
     * @hibernate.collection-one-to-many class="org.roller.pojos.RoleData"
     */
    public Set getRoles() 
    {
        return roles;
    }
    
    public void setRoles(Set roles)
    {
        this.roles = roles;
    }
    

    /**
     * Returns true if user has role specified.
     * @param roleName Name of role
     * @return True if user has specified role.
     */
    public boolean hasRole(String roleName) 
    {
        Iterator iter = roles.iterator();
        while (iter.hasNext()) 
        {
            RoleData role = (RoleData) iter.next();
            if (role.getRole().equals(roleName)) 
            {
                return true;
            }
        }
        return false;
    }

    /**
     * Revokes specified role from user.
     * @param roleName Name of role to be revoked.
     */
    public void revokeRole(String roleName) throws RollerException
    {
        RoleData removeme = null; 
        Iterator iter = roles.iterator();
        while (iter.hasNext()) 
        {
            RoleData role = (RoleData) iter.next();
            if (role.getRole().equals(roleName)) 
            {
                removeme = role;
            }
        }
        if (removeme != null)
        {
            roles.remove(removeme);
            RollerFactory.getRoller().getUserManager().removeRole(removeme.getId());
        }
    }

    /**
     * Grant to user role specified by role name.
     * @param roleName Name of role to be granted.
     */
    public void grantRole(String roleName) throws RollerException 
    {
        if (!hasRole(roleName))
        {
            RoleData role = new RoleData(null, this, roleName);
            RollerFactory.getRoller().getUserManager().storeRole(role);
            roles.add(role);
        }
    }
}<|MERGE_RESOLUTION|>--- conflicted
+++ resolved
@@ -57,63 +57,6 @@
    {
    }
 
-<<<<<<< HEAD
-   public UserData( java.lang.String id, java.lang.String userName,
-           java.lang.String password, java.lang.String fullName,
-           java.lang.String emailAddress, java.util.Date dateCreated) {
-       this.id = id;
-       this.userName = userName;
-       this.password = password;
-       this.fullName = fullName;
-       this.emailAddress = emailAddress;
-       this.dateCreated = (Date)dateCreated.clone();
-   }
-   
-   public UserData( UserData otherData ) {
-       this.id = otherData.id;
-       this.userName = otherData.userName;
-       this.password = otherData.password;
-       this.fullName = otherData.fullName;
-       this.emailAddress = otherData.emailAddress;
-       this.dateCreated = (Date)otherData.dateCreated.clone();
-       
-   }
-   
-   /** 
-    * Id of the User.
-    * Not remote since primary key may be extracted by other means.
-    *
-    * @roller.wrapPojoMethod type="simple"
-    * @struts.validator type="required" msgkey="errors.required"
-    * @ejb:persistent-field
-    * @hibernate.id column="id" type="string"
-    *  generator-class="uuid.hex" unsaved-value="null"
-    */
-   public java.lang.String getId()
-   {
-      return this.id;
-   }
-   
-   /** @ejb:persistent-field */
-   public void setId( java.lang.String id ) {
-       this.id = id;
-   }
-   
-   /**
-    * User name of the user.
-    *
-    * @roller.wrapPojoMethod type="simple"
-    * @ejb:persistent-field
-    * @hibernate.property column="username" non-null="true" unique="true"
-    */
-   public java.lang.String getUserName() {
-       return this.userName;
-   }
-   
-   /** @ejb:persistent-field */
-   public void setUserName( java.lang.String userName ) {
-       this.userName = userName;
-=======
 	public UserData( String id, String userName,
                      String password, String fullName,
                      String emailAddress, 
@@ -204,17 +147,12 @@
    public void setUserName( String userName )
    {
       this.userName = userName;
->>>>>>> e78379f6
    }
 
    /** 
     * Get password.
     * If password encryption is enabled, will return encrypted password.
     *
-<<<<<<< HEAD
-    * @roller.wrapPojoMethod type="simple"
-=======
->>>>>>> e78379f6
     * @ejb:persistent-field 
     * @hibernate.property column="passphrase" non-null="true"
     */
@@ -239,11 +177,7 @@
     * @ejb:persistent-field
     * @hibernate.property column="fullname" non-null="true" unique="true"
     */
-<<<<<<< HEAD
-   public java.lang.String getFullName()
-=======
    public String getFullName()
->>>>>>> e78379f6
    {
       return this.fullName;
    }
@@ -260,11 +194,7 @@
     * @ejb:persistent-field
     * @hibernate.property column="emailaddress" non-null="true" unique="true"
     */
-<<<<<<< HEAD
-   public java.lang.String getEmailAddress()
-=======
    public String getEmailAddress()
->>>>>>> e78379f6
    {
       return this.emailAddress;
    }
@@ -279,11 +209,7 @@
     * @ejb:persistent-field
     * @hibernate.property column="datecreated" non-null="true" unique="false"
     */
-<<<<<<< HEAD
-   public java.util.Date getDateCreated()
-=======
    public Date getDateCreated()
->>>>>>> e78379f6
    {
        if (dateCreated == null) 
        {

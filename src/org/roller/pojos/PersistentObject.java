--- conflicted
+++ resolved
@@ -44,11 +44,6 @@
             RollerFactory.getRoller().getPersistenceStrategy();
         pstrategy.remove(this);
     }
-<<<<<<< HEAD
-    
-    
-=======
->>>>>>> e78379f6
     public String toString() 
     {
         try 

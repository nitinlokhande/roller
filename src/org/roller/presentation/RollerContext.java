package org.roller.presentation;

import java.io.File;
import java.io.IOException;
import java.io.InputStream;
import java.net.MalformedURLException;
import java.net.URL;
import java.sql.Connection;
import java.sql.SQLException;
import java.util.Properties;
import java.util.TimerTask;

import javax.naming.InitialContext;
import javax.naming.NamingException;
import javax.servlet.ServletContext;
import javax.servlet.ServletContextEvent;
import javax.servlet.ServletContextListener;
import javax.servlet.http.HttpServletRequest;
import javax.servlet.http.HttpSessionEvent;
import javax.sql.DataSource;

import org.apache.commons.logging.Log;
import org.apache.commons.logging.LogFactory;
import org.apache.struts.util.RequestUtils;
import org.roller.RollerException;
import org.roller.config.PingConfig;
import org.roller.config.RollerConfig;
import org.roller.config.RollerRuntimeConfig;
import org.roller.model.RefererManager;
import org.roller.model.Roller;
import org.roller.model.RollerFactory;
import org.roller.model.RollerSpellCheck;
import org.roller.model.ScheduledTask;
import org.roller.pojos.UserData;
import org.roller.pojos.WeblogEntryData;
import org.roller.pojos.WebsiteData;
import org.roller.presentation.pings.PingQueueTask;
import org.roller.presentation.velocity.CommentAuthenticator;
import org.roller.presentation.velocity.ContextLoader;
import org.roller.presentation.velocity.DefaultCommentAuthenticator;
<<<<<<< HEAD
import org.roller.presentation.pings.PingQueueTask;
=======
>>>>>>> e78379f6
import org.roller.util.StringUtils;
import org.roller.util.Utilities;
import EDU.oswego.cs.dl.util.concurrent.SynchronizedInt;
import org.roller.business.utils.UpgradeDatabase;
import org.roller.config.RollerRuntimeConfig;
import org.roller.config.PingConfig;


//////////////////////////////////////////////////////////////////////////////
/**
 * Responds to app init/destroy events and holds Roller instance.
 * @web.listener
 */
public class RollerContext implements ServletContextListener
{
    private static Log mLogger =
        LogFactory.getFactory().getInstance(RollerContext.class);

    private String mVersion = null;
    private String mBuildTime = null;
    private String mBuildUser = null;

    public static final String ROLLER_KEY = "session.roller";
    public static final String ROLLER_CONTEXT = "roller.context";
    public static final String USER_RESOURCES = "/resources";
    public static final String VERSION_KEY = "org.roller.version";
    public static final String MEMDEBUG_KEY = "org.roller.memdebug";
    public static final String INDEX_MGR_KEY = "org.roller.indexMgr";
    public static final String HTTP_PORT = "http_port";
    public static final String HTTPS_PORT = "https_port";
    public static final String HTTPS_HEADER_NAME = "https_header_name";
    public static final String HTTPS_HEADER_VALUE = "https_header_value";
    private static final String HOURLY_TASK_KEY = "roller.hourly.tasks";
    private static final String DAILY_TASK_KEY = "roller.daily.tasks";
    
    private static final String ROLLER_IMPL_KEY 
        = "org.roller.persistence";
    
    private static final String ROLLER_COMMENT_AUTH_KEY 
        = "org.roller.commentAuthenticatorClass";

    private static ServletContext mContext = null;
    private static Authenticator mAuthenticator = null;
    private static CommentAuthenticator mCommentAuthenticator = null;
    private final SynchronizedInt mSessionCount = new SynchronizedInt(0);
    private boolean mMemDebug = false;

    /**
     * Constructor for RollerContext.
     */
    public RollerContext()
    {
        super();
        Properties props = new Properties();
        try
        {
            props.load(getClass().getResourceAsStream("/version.properties"));
        }
        catch (IOException e)
        {
            mLogger.error("version.properties not found", e);
        }
        mVersion = props.getProperty("ro.version", "UNKNOWN");
        mBuildTime = props.getProperty("ro.buildTime", "UNKNOWN");
        mBuildUser = props.getProperty("ro.buildUser", "UNKNOWN");
    }

    //-----------------------------------------------------------------------
    /* Returns Roller instance for specified app */
    public static RollerContext getRollerContext(ServletContext sc)
    {
        // get roller from servlet context
        return (RollerContext) sc.getAttribute(ROLLER_CONTEXT);
    }

    //-----------------------------------------------------------------------
    /* Returns Roller instance for specified app */
    public static RollerContext getRollerContext(HttpServletRequest req)
    {
        // get roller from servlet context
        ServletContext sc = RollerContext.getServletContext();
        return (RollerContext) sc.getAttribute(ROLLER_CONTEXT);
    }

    //-----------------------------------------------------------------------
    /** Responds to app-destroy by saving the indexManager's information */
    public void contextDestroyed(ServletContextEvent sce)
    {
        RollerFactory.getRoller().shutdown();
    }

    //-----------------------------------------------------------------------
    /**
     * Responds to context initialization event by processing context
     * paramters for easy access by the rest of the application.
     */
    public void contextInitialized(ServletContextEvent sce)
    {
        if (mLogger.isDebugEnabled())
        {
            mLogger.debug("RollerContext initializing");
        }

        // Save context in self and self in context
        mContext = sce.getServletContext();
        mContext.setAttribute(ROLLER_CONTEXT, this);

        try
        {
            // get the *real* path to <context>/resources
            String ctxPath = mContext.getRealPath("/");
            if(!ctxPath.endsWith(File.separator))
                ctxPath += File.separator + "resources";
            else
                ctxPath += "resources";
            
            // try setting the uploads path to <context>/resources
            // NOTE: this should go away at some point
            // we leave it here for now to allow users to keep writing
            // uploads into their webapp context, but this is a bad idea
            //
            // also, the RollerConfig.setUploadsDir() method is smart
            // enough to disregard this call unless the uploads.path
            // is set to ${webapp.context}
            RollerConfig.setUploadsDir(ctxPath);
            
            // set the roller context real path in RollerConfig
            // NOTE: it seems that a few backend classes do actually need
            //       to know what the real path to the roller context is,
            //       so we set this property to give them the info they need.
            //
            //       this is really not a best practice and we should try to
            //       remove these dependencies on the webapp context if possible
            RollerConfig.setContextPath(mContext.getRealPath("/"));
            
            // always upgrade database first
            upgradeDatabaseIfNeeded();
            
            Roller roller = RollerFactory.getRoller();
            roller.begin(UserData.SYSTEM_USER);
            
            setupRollerProperties();
            roller.getThemeManager();
            setupSpellChecker();
            setupPagePlugins();
            setupIndexManager(roller);
            setupRefererManager(roller);
            initializePingFeatures(roller);
            setupPingQueueTask(roller);
            setupScheduledTasks(mContext, roller);
            
            roller.commit();
            roller.release();
            
            String flag = RollerConfig.getProperty("debug.memory.enabled");
            if (flag != null && !flag.equalsIgnoreCase("false"))
            {
                mMemDebug = true;
            }

            if (mLogger.isDebugEnabled())
            {
                mLogger.debug("RollerContext initialization complete");
            }
        }
        catch (Throwable t)
        {
            mLogger.fatal("RollerContext initialization failed", t);
        }
    }

    
    private void setupRollerProperties() throws RollerException
    {
        // init property manager by creating it
        Roller mRoller = RollerFactory.getRoller();
        mRoller.getPropertiesManager();
    }

    /** Setup daily and hourly tasks specified in web.xml */
    private void setupScheduledTasks(ServletContext context, Roller roller) 
        throws RollerException, InstantiationException, 
               IllegalAccessException, ClassNotFoundException 
    {
        // setup the hourly tasks
        String hourlyString = RollerConfig.getProperty("tasks.hourly");
        if (hourlyString != null && hourlyString.trim().length() > 0)
        {
            String[] hourlyTasks = StringUtils.stripAll(
                    StringUtils.split(hourlyString, ",") );
            for (int i=0; i<hourlyTasks.length; i++)
            {
                mLogger.info("Setting hourly task: "+hourlyTasks[i]);
                ScheduledTask task = 
                    (ScheduledTask)Class.forName(hourlyTasks[i]).newInstance();
                task.init(roller, mContext.getRealPath("/"));
                roller.getThreadManager().scheduleHourlyTimerTask((TimerTask)task);
            }
        }
        
        // setup the daily tasks
        String dailyString = RollerConfig.getProperty("tasks.daily");
        if (dailyString != null && dailyString.trim().length() > 0)
        {
            String[] dailyTasks = StringUtils.stripAll(
                    StringUtils.split(dailyString, ",") );
            for (int j=0; j<dailyTasks.length; j++)
            {
                mLogger.info("Setting daily task: "+dailyTasks[j]);
                ScheduledTask task = 
                    (ScheduledTask)Class.forName(dailyTasks[j]).newInstance();
                task.init(roller, mContext.getRealPath("/"));               
                roller.getThreadManager().scheduleDailyTimerTask((TimerTask)task);
            }
        }
    }

    // Initialize ping features
    private void initializePingFeatures(Roller roller) throws RollerException {
        // Initialize common targets from the configuration
        PingConfig.initializeCommonTargets();
        // Remove csutom ping targets if they have been disallowed
        if (PingConfig.getDisallowCustomTargets()) {
            mLogger.info("Custom ping targets have been disallowed.  Removing any existing custom targets.");
            roller.getPingTargetManager().removeAllCustomPingTargets();
        }
        // Remove all autoping configurations if ping usage has been disabled.
        if (PingConfig.getDisablePingUsage()) {
            mLogger.info("Ping usage has been disabled.  Removing any existing auto ping configurations.");
            roller.getAutopingManager().removeAllAutoPings();
        }
    }


    // Set up the ping queue processing task
    private void setupPingQueueTask(Roller roller) throws RollerException
    {
        long intervalMins = PingConfig.getQueueProcessingIntervalMins();
        if (intervalMins == 0) {
            // Ping queue processing interval of 0 indicates that ping queue processing is disabled on this host.
            // This provides a crude  way to disable running the ping queue task on some servers if there are
            // multiple servers in a cluster sharing a db.  Exclusion should really be handled dynamically but isn't. 
            mLogger.warn("Ping queue processing interval is zero; processing from the ping queue will be disabled on this server.");
            mLogger.warn("Please make sure that ping queue processing is configured to run on one server in the cluster.");
            return;
        }

        // Set up the task
        PingQueueTask pingQueueTask = new PingQueueTask();
        pingQueueTask.init(this, intervalMins);

        // Schedule it at the appropriate interval, delay start for one interval.
        mLogger.info("Scheduling ping queue task to run at " + intervalMins + " minute intervals.");
        roller.getThreadManager().scheduleFixedRateTimerTask(pingQueueTask, intervalMins, intervalMins);
    }

    protected void upgradeDatabaseIfNeeded() throws RollerException
    {
        try
        {
            InitialContext ic = new InitialContext();
            DataSource ds = (DataSource)ic.lookup("java:comp/env/jdbc/rollerdb");
            Connection con = ds.getConnection();
            UpgradeDatabase.upgradeDatabase(con, mVersion);
            con.close();
        }
        catch (NamingException e)
        {
            mLogger.warn("Unable to access DataSource", e);
        }
        catch (SQLException e)
        {
            mLogger.warn(e);
        }
    }

    //------------------------------------------------------------------------
    /**
     * Initialize the configured PagePlugins
     * @param mContext
     */
    private void setupPagePlugins()
    {
        if (mLogger.isDebugEnabled())
        {
            mLogger.debug("Initialize PagePlugins");
        }
        ContextLoader.initializePagePlugins(mContext);

    }

    /**
     * Add TurnoverReferersTask to run on a schedule.
     */
    private void setupRefererManager(Roller roller)
    {
        try
        {
            // Check for turnover when we first start
            final RefererManager refManager = roller.getRefererManager();
            refManager.checkForTurnover(false, null);

            // Schedule a check every day, starting at end of today
            //TurnoverReferersTask task = new TurnoverReferersTask();
            //task.init(roller, mContext.getRealPath("/"));
            //roller.getThreadManager().scheduleDailyTimerTask(task);
        }
        catch (RollerException e)
        {
            mLogger.warn("Couldn't schedule referer turnover task", e);
        }
    }

    //------------------------------------------------------------------------

    private void setupIndexManager(Roller roller) throws RollerException
    {
        roller.getIndexManager();        
    }

    public void sessionCreated(HttpSessionEvent se)
    {
        if (mMemDebug)
        {
            mSessionCount.increment();
            mContext.log(
                "Roller:SESSION_CREATED:count="
                    + mSessionCount
                    + ":freemem="
                    + Runtime.getRuntime().freeMemory()
                    + ":totmem="
                    + Runtime.getRuntime().totalMemory());
        }
    }

    //------------------------------------------------------------------------

    public void sessionDestroyed(HttpSessionEvent se)
    {
        if (mMemDebug)
        {
            mSessionCount.decrement();
            mContext.log(
                "Roller:SESSION_DESTROY:count="
                    + mSessionCount
                    + ":freemem="
                    + Runtime.getRuntime().freeMemory()
                    + ":totalmem="
                    + Runtime.getRuntime().totalMemory());
        }
    }

    //------------------------------------------------------------------------

    /**
     * Get an instance of Roller from the RollerFactory.
     * If one does not exist, tell Factory to create new one.
     */
    public static Roller getRoller(HttpServletRequest req)
    {
        return RollerFactory.getRoller();
    }

    //------------------------------------------------------------------------

    /**
     * Get authenticator
     */
    public Authenticator getAuthenticator()
    {
        if (mAuthenticator == null)
        {
            try
            {
                Class authClass =
                    Class.forName(RollerConfig.getProperty("authenticator.classname"));
                mAuthenticator = (Authenticator) authClass.newInstance();
            }
            catch (Exception e)
            {
                // this isn't an ERROR if no authenticatorClass was specified
                if (!(e instanceof NullPointerException))
                {    
                    mLogger.error("ERROR creating authenticator, using default", e);
                }
                else
                {
                    mLogger.debug("No authenticator specified, using DefaultAuthenticator");
                }
                mAuthenticator = new DefaultAuthenticator();
            }
        }
        return mAuthenticator;
    }


    /**
     *  Gets the hard-drive location of the upload directory.
     */
    public static String getUploadDir(ServletContext app)
    {
        // ACK ... this really isn't the right place for this lookup!!
        String uploaddir = null;
        try 
        {
            uploaddir = RollerFactory.getRoller().getFileManager().getUploadDir();
        } 
        catch(Exception e) {}
        
        return uploaddir;
    }


    /**
     * Gets the base url for the upload directory.
     */
    public static String getUploadPath(ServletContext app)
    {
        // ACK ... why do this here??
        String uploadurl = null;
        try {
            uploadurl = RollerFactory.getRoller().getFileManager().getUploadUrl();
        } catch(Exception e) {}
        
        return uploadurl;
    }

<<<<<<< HEAD
=======
    //-----------------------------------------------------------------------

>>>>>>> e78379f6
    /**
     * RollerSpellCheck must be initialized with a dictionary file
     * so that it can return valid a SpellChecker.
     */
    private void setupSpellChecker()
    {
        InputStream is = null;
        try
        {
            is = mContext.getResourceAsStream("/WEB-INF/english.0");
            RollerSpellCheck.init(is);
        }
        catch (Exception e)
        {
            mContext.log("ERROR reading dictionary file");
        }
        finally
        {
            if (is != null)
            {
                try
                {
                    is.close();
                }
                catch (Exception e)
                {
                    e.printStackTrace();
                }
            }
        }
    }

    //-----------------------------------------------------------------------
    /**
     * Returns the full url for the website of the specified username.
     */
    public String getContextUrl(HttpServletRequest request, WebsiteData website)
    {
        String url = this.getContextUrl(request);
        if (website != null)
        {
            url = url + "/page/" + website.getHandle();
        }
        return url;
    }

    //-----------------------------------------------------------------------
    /** Get absolute URL of Roller context */
    public String getContextUrl(HttpServletRequest request)
    {
        String url = request.getContextPath();
        if (url.endsWith("/"))
        {
            url = url.substring(0, url.length() - 1);
        }
        return url;
    }

    //-----------------------------------------------------------------------
    /** Get absolute URL of Roller context */
    public String getAbsoluteContextUrl(HttpServletRequest request)
    {
        String url = RollerRuntimeConfig.getProperty("site.absoluteurl");
        
        if (url == null || url.trim().length() == 0)
        {
            try
            {
                URL absURL = RequestUtils.absoluteURL(request, "/");
                url = absURL.toString();
            }
            catch (MalformedURLException e)
            {
                url = "/";
                mLogger.error("ERROR: forming absolute URL", e);
            }
        }
        if (url.endsWith("/"))
        {
            url = url.substring(0, url.length() - 1);
        }
        mContext.setAttribute("org.roller.absoluteContextURL", url);
        return url;
    }

    //-----------------------------------------------------------------------

    /**
     * For use by MetaWeblog API.
     * @return Context URL or null if not initialized yet.
     */
    public String getAbsoluteContextUrl()
    {
        return (String) mContext.getAttribute("org.roller.absoluteContextURL");
    }

    //-----------------------------------------------------------------------

    public String createEntryPermalink(
        WeblogEntryData entry,
        HttpServletRequest request,
        boolean absolute)
    {
        String link = null;
        try
        {
            String baseUrl = null;
            if (absolute)
            {
                baseUrl = getAbsoluteContextUrl(request);
            }
            else
            {
                baseUrl = getContextUrl(request);
            }
<<<<<<< HEAD

=======
>>>>>>> e78379f6
            link = Utilities.escapeHTML(baseUrl + entry.getPermaLink());
        }
        catch (Exception e)
        {
            mLogger.error("Unexpected exception", e);
        }
        
        return link;
    }


    /**
     * Returns the mContext.
     * @return ServletContext
     */
    public static ServletContext getServletContext()
    {
        return mContext;
    }

    
    /** Roller version */
    public String getRollerVersion()
    {
        return mVersion;
    }

    //-----------------------------------------------------------------------

    /** Roller build time */
    public String getRollerBuildTime()
    {
        return mBuildTime;
    }

    //-----------------------------------------------------------------------

    /** Get username that built Roller */
    public String getRollerBuildUser()
    {
        return mBuildUser;
    }

    //-----------------------------------------------------------------------

    public static CommentAuthenticator getCommentAuthenticator() 
    {
        if (mCommentAuthenticator == null) 
        {
            String name = RollerConfig.getProperty("comment.authenticator.classname");
            try 
            {
                Class clazz = Class.forName(name);
                mCommentAuthenticator=(CommentAuthenticator)clazz.newInstance();
            }
            catch (Exception e)
            {
                mLogger.error(e);
                mCommentAuthenticator = new DefaultCommentAuthenticator();
            }
        }        
        return mCommentAuthenticator;
    }
}<|MERGE_RESOLUTION|>--- conflicted
+++ resolved
@@ -38,10 +38,6 @@
 import org.roller.presentation.velocity.CommentAuthenticator;
 import org.roller.presentation.velocity.ContextLoader;
 import org.roller.presentation.velocity.DefaultCommentAuthenticator;
-<<<<<<< HEAD
-import org.roller.presentation.pings.PingQueueTask;
-=======
->>>>>>> e78379f6
 import org.roller.util.StringUtils;
 import org.roller.util.Utilities;
 import EDU.oswego.cs.dl.util.concurrent.SynchronizedInt;
@@ -469,11 +465,8 @@
         return uploadurl;
     }
 
-<<<<<<< HEAD
-=======
-    //-----------------------------------------------------------------------
-
->>>>>>> e78379f6
+    //-----------------------------------------------------------------------
+
     /**
      * RollerSpellCheck must be initialized with a dictionary file
      * so that it can return valid a SpellChecker.
@@ -589,10 +582,6 @@
             {
                 baseUrl = getContextUrl(request);
             }
-<<<<<<< HEAD
-
-=======
->>>>>>> e78379f6
             link = Utilities.escapeHTML(baseUrl + entry.getPermaLink());
         }
         catch (Exception e)

package org.roller.presentation.tags.menu;

import java.util.ArrayList;
import java.util.Arrays;
import java.util.Hashtable;
import java.util.Iterator;
import java.util.List;

import javax.servlet.http.HttpServletRequest;
import javax.servlet.jsp.PageContext;
import org.apache.struts.util.RequestUtils;

import org.roller.RollerException;
import org.roller.config.RollerConfig;
import org.roller.model.RollerFactory;
import org.roller.pojos.PermissionsData;
import org.roller.pojos.UserData;
import org.roller.pojos.WebsiteData;
import org.roller.presentation.BasePageModel;
import org.roller.presentation.RollerRequest;
import org.roller.presentation.RollerSession;
import org.roller.util.Utilities;

/**
 * Base class for Roller menu objects.
 * @author Dave Johnson
 */
public abstract class BaseRollerMenu
{
    protected String mName = null;
	protected String mForward = null;
    protected String mEnabledProperty = null;
    protected String mDisabledProperty = null;
    protected List mRoles = new ArrayList();
    protected List mPerms = new ArrayList();
    
    public BaseRollerMenu() 
    {
        init();
    }
    
    public BaseRollerMenu(String name, String forward) 
    { 
        mName = name; 
        mForward = forward;
        init();
    }
    
    /**
     * Set defaults as described in WEB-INF/editor-menu.xml
     */
    public void init() 
    {
        mRoles.add("admin"); 
        mRoles.add("editor");
        
        mPerms.add("admin");
        mPerms.add("author");
    }
    
    /** Name of menu */ 
    public void setName( String v ) { mName = v; }

    /** Name of menu */
    public String getName() { return mName; }
    
    /** Struts forward */ 
	public String getForward() { return mForward; }

	/** Struts forward */ 
	public void setForward( String forward ) { mForward = forward; }

    /** Roles allowed to view menu, comma separated */ 
    public void setRoles( String roles ) 
    {
        mRoles = Arrays.asList(Utilities.stringToStringArray(roles,","));
    }
    
    /** Website permissions required to view menu, comma separated */ 
    public void setPerms( String perms ) 
    {
        mPerms = Arrays.asList(Utilities.stringToStringArray(perms,","));
    }
    
    /** Name of property that enables menu (or null if always enabled) */
    public void setEnabledProperty(String enabledProperty)
    {
        mEnabledProperty = enabledProperty;
    }

    /** Name of property that disable menu (or null if always enabled) */
    public void setDisabledProperty(String disabledProperty)
    {
        mDisabledProperty = disabledProperty;
    }
    
    /** Determine if menu  should be shown to use of specified request */
    public boolean isPermitted(HttpServletRequest req) throws RollerException
    {
        // first, bail out if menu is disabled
        if (mEnabledProperty != null) 
        {
            String enabledProp = RollerConfig.getProperty(mEnabledProperty);
            if (enabledProp != null && enabledProp.equalsIgnoreCase("false"))
            {
                return false;
            }
        }
        if (mDisabledProperty != null) 
        {
            String disabledProp = RollerConfig.getProperty(mDisabledProperty);
            if (disabledProp != null && disabledProp.equalsIgnoreCase("true"))
            {
                return false;
            }
        }
        RollerSession rses = RollerSession.getRollerSession(req);
        RollerRequest rreq = RollerRequest.getRollerRequest(req);
        boolean ret = true;
        
        if (rses != null && rses.isGlobalAdminUser()) return true;
   
        // next, make sure that users role permits it
        if (mRoles != null && mRoles.size() > 0)
        {
            ret = false;
            Iterator roles = mRoles.iterator();
            while (roles.hasNext())
            {
                String role = (String)roles.next();
                if (req.isUserInRole(role) || role.equals("any"))  
                {
                    ret = true;
                    break;
                }
            }
        }
        
        // finally make sure that user has required website permissions
        if (ret && mPerms != null && mPerms.size() > 0)
        {
            UserData user = null;
            if (rses != null) user = rses.getAuthenticatedUser();
            
            WebsiteData website = rreq.getWebsite();
            BasePageModel pageModel = (BasePageModel)req.getAttribute("model");
            if (pageModel != null)
            {
                website = pageModel.getWebsite();
            }            
            
            PermissionsData permsData = null;
            if (user != null && website != null) 
            {
                permsData = RollerFactory.getRoller()
                               .getUserManager().getPermissions(website, user);
            }
            ret = false;
            Iterator perms = mPerms.iterator();
            while (perms.hasNext())
            {
               String perm = (String)perms.next();
               if (perm.equals("any")) 
               {
                   ret = true; // any permission will do (including none)
                   break;
               }
               if (permsData != null && 
                  ((perm.equals("admin")  && permsData.has(PermissionsData.ADMIN)) 
               || (perm.equals("author")  && permsData.has(PermissionsData.AUTHOR))
               || (perm.equals("limited") && permsData.has(PermissionsData.LIMITED))))                     
               {
                   ret = true; // user has one of the required permissions
                   break;
               }
            }
        }
        return ret;
    }
<<<<<<< HEAD
=======
    
	/** Name of Struts forward menu item should link to */
	public String getUrl( PageContext pctx ) 
	{
		String url = null;
		try 
		{
			Hashtable params = RollerMenuModel.createParams(
					(HttpServletRequest)pctx.getRequest());
			params.put( RollerMenuModel.MENU_ITEM_KEY, getName() );

			url = RequestUtils.computeURL( 
				pctx, 
				mForward, // forward
				null,     // href
				null,     // page
				null,
				params,   // params 
				null,     // anchor
				false );  // redirect
		}
		catch (Exception e)
		{
			pctx.getServletContext().log(
				"ERROR in menu item creating URL",e);
		}
		return url;
	}

>>>>>>> e78379f6
}<|MERGE_RESOLUTION|>--- conflicted
+++ resolved
@@ -177,8 +177,6 @@
         }
         return ret;
     }
-<<<<<<< HEAD
-=======
     
 	/** Name of Struts forward menu item should link to */
 	public String getUrl( PageContext pctx ) 
@@ -208,5 +206,4 @@
 		return url;
 	}
 
->>>>>>> e78379f6
 }
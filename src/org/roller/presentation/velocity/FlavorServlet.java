package org.roller.presentation.velocity;

import org.apache.commons.lang.StringUtils;
import org.apache.commons.logging.Log;
import org.apache.commons.logging.LogFactory;
import org.apache.velocity.Template;
import org.apache.velocity.context.Context;
import org.apache.velocity.servlet.VelocityServlet;
import org.roller.RollerException;
import org.roller.presentation.RollerRequest;
import java.io.IOException;
import javax.servlet.ServletException;
import javax.servlet.http.HttpServletRequest;
import javax.servlet.http.HttpServletResponse;
import javax.servlet.jsp.JspFactory;
import javax.servlet.jsp.PageContext;

/////////////////////////////////////////////////////////////////////////////
/**
  * <p>Responsible for rendering RSS feeds and other "flavors" of output for a
  * weblog.</p>
  *
  * <p>If Servlet is mapped to <code>/rss</code> and user has defined
  * an RSS override page (i.e. a page named "_rss"), then that Velocity
  * template will be used for rendering.</p>
  *
  * <p>If there is a request parameter named "flavor", then the Velocity
  * template specified by that parameter will be used for rendering. For
  * example if the flavor is "rss092" then the template at classpath
  * "/flavors/rss092.vm" will be used for rendering.</p>
  *
  * <p>Otherwise, the template /flavors/rss.vm" will be used for rendering.</p>
  *
  * <p>Assumes that If-Modified-Since has already been handled.</p>
  *
  * @author David M Johnson
  *
  * @web.servlet name="RssServlet"
  * @web.servlet-mapping url-pattern="/rss/*"
<<<<<<< HEAD
=======
  * @web.servlet-mapping url-pattern="/atom/*"
>>>>>>> e78379f6
  * @web.servlet-mapping url-pattern="/flavor/*"
  */
public class FlavorServlet extends VelocityServlet
{
    static final long serialVersionUID = -2720532269434186051L;
    
    private static Log mLogger = LogFactory.getFactory()
                                           .getInstance(RollerRequest.class);
    public Template handleRequest(HttpServletRequest request,
                                  HttpServletResponse response, Context ctx)
    {
        RollerRequest rreq = null;
        try
        {
            rreq = RollerRequest.getRollerRequest(request,getServletContext());
            
            // This is an ugly hack to fix the following bug: 
            // ROL-547: "Site wide RSS feed is your own if you are logged in"
            String[] pathInfo = StringUtils.split(rreq.getPathInfo(),"/"); 
            if (pathInfo.length < 1) 
            {
                // If website not specified in URL, set it to null
                rreq.setWebsite(null);
            }
        }
        catch (RollerException e)
        {
            // An error initializing the request is considered to be a 404
            if (mLogger.isDebugEnabled())
            {
                mLogger.debug("RollerRequest threw Exception", e);
            }
            try
            {
                response.sendError(HttpServletResponse.SC_NOT_FOUND);
            }
            catch (IOException e1)
            {
                if (mLogger.isDebugEnabled())
                {
                    mLogger.debug("IOException sending error", e);
                }
            }
            return null;
        }
        try
        {
            // Needed to init request attributes, etc.
            PageContext pageContext =
                JspFactory.getDefaultFactory().getPageContext(
                this, request,  response, "", true, 8192, true);
            rreq.setPageContext(pageContext);
            ContextLoader.setupContext(ctx, rreq, response);

            final String useTemplate;
            PageModel pageModel = (PageModel)ctx.get("pageModel");
<<<<<<< HEAD
            if (    request.getServletPath().endsWith("rss")
                 && pageModel.getPageByName("_rss") != null )
            {
                // If the request specified the "/rss" mapping and the
                // user has defined an RSS override page, we will use that.
                useTemplate = pageModel.getPageByName("_rss").getId();
=======
            if (request.getServletPath().endsWith("rss"))
            {
                if (pageModel.getPageByName("_rss") != null) 
                    // If the request specified the "/rss" mapping and the
                    // user has defined an RSS override page, we will use that.
                    useTemplate = pageModel.getPageByName("_rss").getId();
                else
                    useTemplate = "/flavors/rss.vm";
            }
            else if (request.getServletPath().endsWith("atom"))
            {
                if (pageModel.getPageByName("_atom") != null) 
                    // If the request specified the "/atom" mapping and the
                    // user has defined an Atom override page, we will use that.
                    useTemplate = pageModel.getPageByName("_atom").getId();
                else
                    useTemplate = "/flavors/atom.vm";
>>>>>>> e78379f6
            }
            else if (request.getParameter("flavor") != null)
            {
                // If request specifies a "flavor" then use that.
                String flavor = request.getParameter("flavor");
                useTemplate = "/flavors/" + flavor + ".vm";
            }
            else
            {
                // Fall through to default RSS page template.
                useTemplate = "/flavors/rss.vm";
            }
            return getTemplate(useTemplate);
        }
        catch (Exception e)
        {
            mLogger.error("ERROR in RssServlet", e);
        }
        return null;
    }

    //------------------------------------------------------------------------
    /**
     * Handle error in Velocity processing.
     */
    protected void error( HttpServletRequest req, HttpServletResponse res,
        Exception e) throws ServletException, IOException
    {
        mLogger.warn("ERROR in FlavorServlet",e);
    }
}

<|MERGE_RESOLUTION|>--- conflicted
+++ resolved
@@ -1,157 +1,145 @@
-package org.roller.presentation.velocity;
-
-import org.apache.commons.lang.StringUtils;
-import org.apache.commons.logging.Log;
-import org.apache.commons.logging.LogFactory;
-import org.apache.velocity.Template;
-import org.apache.velocity.context.Context;
-import org.apache.velocity.servlet.VelocityServlet;
-import org.roller.RollerException;
-import org.roller.presentation.RollerRequest;
-import java.io.IOException;
-import javax.servlet.ServletException;
-import javax.servlet.http.HttpServletRequest;
-import javax.servlet.http.HttpServletResponse;
-import javax.servlet.jsp.JspFactory;
-import javax.servlet.jsp.PageContext;
-
-/////////////////////////////////////////////////////////////////////////////
-/**
-  * <p>Responsible for rendering RSS feeds and other "flavors" of output for a
-  * weblog.</p>
-  *
-  * <p>If Servlet is mapped to <code>/rss</code> and user has defined
-  * an RSS override page (i.e. a page named "_rss"), then that Velocity
-  * template will be used for rendering.</p>
-  *
-  * <p>If there is a request parameter named "flavor", then the Velocity
-  * template specified by that parameter will be used for rendering. For
-  * example if the flavor is "rss092" then the template at classpath
-  * "/flavors/rss092.vm" will be used for rendering.</p>
-  *
-  * <p>Otherwise, the template /flavors/rss.vm" will be used for rendering.</p>
-  *
-  * <p>Assumes that If-Modified-Since has already been handled.</p>
-  *
-  * @author David M Johnson
-  *
-  * @web.servlet name="RssServlet"
-  * @web.servlet-mapping url-pattern="/rss/*"
-<<<<<<< HEAD
-=======
-  * @web.servlet-mapping url-pattern="/atom/*"
->>>>>>> e78379f6
-  * @web.servlet-mapping url-pattern="/flavor/*"
-  */
-public class FlavorServlet extends VelocityServlet
-{
-    static final long serialVersionUID = -2720532269434186051L;
-    
-    private static Log mLogger = LogFactory.getFactory()
-                                           .getInstance(RollerRequest.class);
-    public Template handleRequest(HttpServletRequest request,
-                                  HttpServletResponse response, Context ctx)
-    {
-        RollerRequest rreq = null;
-        try
-        {
-            rreq = RollerRequest.getRollerRequest(request,getServletContext());
-            
-            // This is an ugly hack to fix the following bug: 
-            // ROL-547: "Site wide RSS feed is your own if you are logged in"
-            String[] pathInfo = StringUtils.split(rreq.getPathInfo(),"/"); 
-            if (pathInfo.length < 1) 
-            {
-                // If website not specified in URL, set it to null
-                rreq.setWebsite(null);
-            }
-        }
-        catch (RollerException e)
-        {
-            // An error initializing the request is considered to be a 404
-            if (mLogger.isDebugEnabled())
-            {
-                mLogger.debug("RollerRequest threw Exception", e);
-            }
-            try
-            {
-                response.sendError(HttpServletResponse.SC_NOT_FOUND);
-            }
-            catch (IOException e1)
-            {
-                if (mLogger.isDebugEnabled())
-                {
-                    mLogger.debug("IOException sending error", e);
-                }
-            }
-            return null;
-        }
-        try
-        {
-            // Needed to init request attributes, etc.
-            PageContext pageContext =
-                JspFactory.getDefaultFactory().getPageContext(
-                this, request,  response, "", true, 8192, true);
-            rreq.setPageContext(pageContext);
-            ContextLoader.setupContext(ctx, rreq, response);
-
-            final String useTemplate;
-            PageModel pageModel = (PageModel)ctx.get("pageModel");
-<<<<<<< HEAD
-            if (    request.getServletPath().endsWith("rss")
-                 && pageModel.getPageByName("_rss") != null )
-            {
-                // If the request specified the "/rss" mapping and the
-                // user has defined an RSS override page, we will use that.
-                useTemplate = pageModel.getPageByName("_rss").getId();
-=======
-            if (request.getServletPath().endsWith("rss"))
-            {
-                if (pageModel.getPageByName("_rss") != null) 
-                    // If the request specified the "/rss" mapping and the
-                    // user has defined an RSS override page, we will use that.
-                    useTemplate = pageModel.getPageByName("_rss").getId();
-                else
-                    useTemplate = "/flavors/rss.vm";
-            }
-            else if (request.getServletPath().endsWith("atom"))
-            {
-                if (pageModel.getPageByName("_atom") != null) 
-                    // If the request specified the "/atom" mapping and the
-                    // user has defined an Atom override page, we will use that.
-                    useTemplate = pageModel.getPageByName("_atom").getId();
-                else
-                    useTemplate = "/flavors/atom.vm";
->>>>>>> e78379f6
-            }
-            else if (request.getParameter("flavor") != null)
-            {
-                // If request specifies a "flavor" then use that.
-                String flavor = request.getParameter("flavor");
-                useTemplate = "/flavors/" + flavor + ".vm";
-            }
-            else
-            {
-                // Fall through to default RSS page template.
-                useTemplate = "/flavors/rss.vm";
-            }
-            return getTemplate(useTemplate);
-        }
-        catch (Exception e)
-        {
-            mLogger.error("ERROR in RssServlet", e);
-        }
-        return null;
-    }
-
-    //------------------------------------------------------------------------
-    /**
-     * Handle error in Velocity processing.
-     */
-    protected void error( HttpServletRequest req, HttpServletResponse res,
-        Exception e) throws ServletException, IOException
-    {
-        mLogger.warn("ERROR in FlavorServlet",e);
-    }
-}
-
+package org.roller.presentation.velocity;
+
+import org.apache.commons.lang.StringUtils;
+import org.apache.commons.logging.Log;
+import org.apache.commons.logging.LogFactory;
+import org.apache.velocity.Template;
+import org.apache.velocity.context.Context;
+import org.apache.velocity.servlet.VelocityServlet;
+import org.roller.RollerException;
+import org.roller.presentation.RollerRequest;
+import java.io.IOException;
+import javax.servlet.ServletException;
+import javax.servlet.http.HttpServletRequest;
+import javax.servlet.http.HttpServletResponse;
+import javax.servlet.jsp.JspFactory;
+import javax.servlet.jsp.PageContext;
+
+/////////////////////////////////////////////////////////////////////////////
+/**
+  * <p>Responsible for rendering RSS feeds and other "flavors" of output for a
+  * weblog.</p>
+  *
+  * <p>If Servlet is mapped to <code>/rss</code> and user has defined
+  * an RSS override page (i.e. a page named "_rss"), then that Velocity
+  * template will be used for rendering.</p>
+  *
+  * <p>If there is a request parameter named "flavor", then the Velocity
+  * template specified by that parameter will be used for rendering. For
+  * example if the flavor is "rss092" then the template at classpath
+  * "/flavors/rss092.vm" will be used for rendering.</p>
+  *
+  * <p>Otherwise, the template /flavors/rss.vm" will be used for rendering.</p>
+  *
+  * <p>Assumes that If-Modified-Since has already been handled.</p>
+  *
+  * @author David M Johnson
+  *
+  * @web.servlet name="RssServlet"
+  * @web.servlet-mapping url-pattern="/rss/*"
+  * @web.servlet-mapping url-pattern="/atom/*"
+  * @web.servlet-mapping url-pattern="/flavor/*"
+  */
+public class FlavorServlet extends VelocityServlet
+{
+    static final long serialVersionUID = -2720532269434186051L;
+    
+    private static Log mLogger = LogFactory.getFactory()
+                                           .getInstance(RollerRequest.class);
+    public Template handleRequest(HttpServletRequest request,
+                                  HttpServletResponse response, Context ctx)
+    {
+        RollerRequest rreq = null;
+        try
+        {
+            rreq = RollerRequest.getRollerRequest(request,getServletContext());
+            
+            // This is an ugly hack to fix the following bug: 
+            // ROL-547: "Site wide RSS feed is your own if you are logged in"
+            String[] pathInfo = StringUtils.split(rreq.getPathInfo(),"/"); 
+            if (pathInfo.length < 1) 
+            {
+                // If website not specified in URL, set it to null
+                rreq.setWebsite(null);
+            }
+        }
+        catch (RollerException e)
+        {
+            // An error initializing the request is considered to be a 404
+            if (mLogger.isDebugEnabled())
+            {
+                mLogger.debug("RollerRequest threw Exception", e);
+            }
+            try
+            {
+                response.sendError(HttpServletResponse.SC_NOT_FOUND);
+            }
+            catch (IOException e1)
+            {
+                if (mLogger.isDebugEnabled())
+                {
+                    mLogger.debug("IOException sending error", e);
+                }
+            }
+            return null;
+        }
+        try
+        {
+            // Needed to init request attributes, etc.
+            PageContext pageContext =
+                JspFactory.getDefaultFactory().getPageContext(
+                this, request,  response, "", true, 8192, true);
+            rreq.setPageContext(pageContext);
+            ContextLoader.setupContext(ctx, rreq, response);
+
+            final String useTemplate;
+            PageModel pageModel = (PageModel)ctx.get("pageModel");
+            if (request.getServletPath().endsWith("rss"))
+            {
+                if (pageModel.getPageByName("_rss") != null) 
+                    // If the request specified the "/rss" mapping and the
+                    // user has defined an RSS override page, we will use that.
+                    useTemplate = pageModel.getPageByName("_rss").getId();
+                else
+                    useTemplate = "/flavors/rss.vm";
+            }
+            else if (request.getServletPath().endsWith("atom"))
+            {
+                if (pageModel.getPageByName("_atom") != null) 
+                    // If the request specified the "/atom" mapping and the
+                    // user has defined an Atom override page, we will use that.
+                    useTemplate = pageModel.getPageByName("_atom").getId();
+                else
+                    useTemplate = "/flavors/atom.vm";
+            }
+            else if (request.getParameter("flavor") != null)
+            {
+                // If request specifies a "flavor" then use that.
+                String flavor = request.getParameter("flavor");
+                useTemplate = "/flavors/" + flavor + ".vm";
+            }
+            else
+            {
+                // Fall through to default RSS page template.
+                useTemplate = "/flavors/rss.vm";
+            }
+            return getTemplate(useTemplate);
+        }
+        catch (Exception e)
+        {
+            mLogger.error("ERROR in RssServlet", e);
+        }
+        return null;
+    }
+
+    //------------------------------------------------------------------------
+    /**
+     * Handle error in Velocity processing.
+     */
+    protected void error( HttpServletRequest req, HttpServletResponse res,
+        Exception e) throws ServletException, IOException
+    {
+        mLogger.warn("ERROR in FlavorServlet",e);
+    }
+}
+
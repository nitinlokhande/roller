--- conflicted
+++ resolved
@@ -1,274 +1,245 @@
-package org.roller.presentation.velocity;
-
-import java.io.IOException;
-import java.io.StringWriter;
-<<<<<<< HEAD
-=======
-import java.util.Date;
->>>>>>> e78379f6
-import java.util.Map;
-
-import javax.servlet.ServletConfig;
-import javax.servlet.ServletException;
-import javax.servlet.http.HttpServletRequest;
-import javax.servlet.http.HttpServletResponse;
-import javax.servlet.jsp.JspFactory;
-import javax.servlet.jsp.PageContext;
-
-import org.apache.commons.logging.Log;
-import org.apache.commons.logging.LogFactory;
-import org.apache.velocity.Template;
-import org.apache.velocity.VelocityContext;
-import org.apache.velocity.context.Context;
-import org.apache.velocity.exception.ResourceNotFoundException;
-import org.apache.velocity.servlet.VelocityServlet;
-import org.roller.model.RollerFactory;
-import org.roller.model.UserManager;
-<<<<<<< HEAD
-import org.roller.pojos.UserData;
-=======
-import org.roller.pojos.WeblogTemplate;
->>>>>>> e78379f6
-import org.roller.pojos.WebsiteData;
-import org.roller.presentation.RollerRequest;
-
-/**
- * Base Servlet for Servlets that render user page templates. Loads the
- * Velocity context using the ContextLoader and runs the page template
- * selected by the request.
- *
- * @author llavandowska
- * @author David M Johnson
- * @author Allen Gilliland
- */
-public abstract class BasePageServlet extends VelocityServlet {
-    
-    private static Log mLogger =
-            LogFactory.getFactory().getInstance(BasePageServlet.class);
-    
-    
-    /**
-     * Sets servletContext for WebappResourceLoader.
-     */
-    public void init( ServletConfig config )
-        throws ServletException {
-        
-        super.init( config );
-        WebappResourceLoader.setServletContext( getServletContext() );
-    }
-    
-    
-<<<<<<< HEAD
-    public Template handleRequest( HttpServletRequest request,
-            HttpServletResponse response,
-            Context ctx ) throws Exception {
-=======
-    /**
-     * Process a request for a Weblog page.
-     */
-    public Template handleRequest(HttpServletRequest request,
-                            HttpServletResponse response, Context ctx)
-        throws Exception {
->>>>>>> e78379f6
-        
-        Template outty = null;
-        Exception pageException = null;
-        
-        try {
-            PageContext pageContext =
-                    JspFactory.getDefaultFactory().getPageContext(
-                    this, request, response,"", true, 8192, true);
-            // Needed to init request attributes, etc.
-            RollerRequest rreq = RollerRequest.getRollerRequest(pageContext);
-            UserManager userMgr = RollerFactory.getRoller().getUserManager();
-            
-            WebsiteData website = null;
-<<<<<<< HEAD
-            if (request.getAttribute(RollerRequest.OWNING_USER) != null) {
-                UserData user = (UserData)
-                    request.getAttribute(RollerRequest.OWNING_USER);
-                website = userMgr.getWebsite(user.getUserName());
-=======
-            if (request.getAttribute(RollerRequest.OWNING_WEBSITE) != null) {
-                website = (WebsiteData)
-                    request.getAttribute(RollerRequest.OWNING_WEBSITE);
->>>>>>> e78379f6
-            } else {
-                website = rreq.getWebsite();
-            }
-            
-            org.roller.pojos.Template page = null;
-            
-<<<<<<< HEAD
-            // If request specified the page, then go with that
-            if (rreq.getPage() != null &&
-                    rreq.getRequest().getAttribute(RollerRequest.OWNING_USER) == null) {
-                page = rreq.getPage();
-                
-                // If page not available from request, then use website's default
-=======
-            // If this is a popup request, then deal with it specially
-            if (request.getParameter("popup") != null) {
-                try {
-                    // Does user have a popupcomments page?
-                    page = website.getPageByName("_popupcomments");
-                } catch(Exception e ) {
-                    // ignored ... considered page not found
-                }
-                
-                // User doesn't have one so return the default
-                if (page == null) {
-                    page = new WeblogTemplate("/popupcomments.vm", website, 
-                            "Comments", "Comments", "dummy_link", 
-                            "dummy_template", new Date());
-                }
-                rreq.setPage(page);
-                
-            // If request specified the page, then go with that
-            } else if (rreq.getPage() != null &&
-                    rreq.getRequest().getAttribute(RollerRequest.OWNING_WEBSITE) == null) {
-                page = rreq.getPage();
-                
-            // If page not available from request, then use website's default
->>>>>>> e78379f6
-            } else if (website != null) {
-                page = website.getDefaultPage();
-                rreq.setPage(page);
-            }
-            
-            // Still no page ID, then we have a problem
-            if ( page == null ) {
-                throw new ResourceNotFoundException("Page not found");
-            }
-
-            // this sets up the page we want to render
-            outty = prepareForPageExecution(ctx, rreq, response, page);
-            
-            // if there is a decorator template then apply it
-            if (website != null) {
-                // parse/merge Page template
-                StringWriter sw = new StringWriter();
-                outty.merge(ctx, sw);
-                ctx.put("decorator_body", sw.toString());
-                
-                // replace outty with decorator Template
-                outty = findDecorator(website, (String) ctx.get("decorator"));
-            }
-            
-        } catch( Exception e ) {
-            pageException = e;
-            response.setStatus( HttpServletResponse.SC_INTERNAL_SERVER_ERROR);
-        }
-        
-        if (pageException != null) {
-            mLogger.error("EXCEPTION: in RollerServlet", pageException);
-            request.setAttribute("DisplayException", pageException);
-        }
-        
-        return outty;
-    }
-    
-    
-    /**
-     * Prepare the requested page for execution by setting content type
-     * and populating velocity context.
-     */
-    protected Template prepareForPageExecution(Context ctx,
-            RollerRequest rreq,
-            HttpServletResponse response,
-            org.roller.pojos.Template page) throws Exception {
-        
-        Template outty = null;
-        
-        // if page has an extension - use that to set the contentType
-        String pageLink = page.getLink();
-        String mimeType = getServletConfig().getServletContext().getMimeType(pageLink);
-        if(mimeType != null) {
-            // we found a match ... set the content type
-            response.setContentType(mimeType);
-        }
-        
-        // Made it this far, populate the Context
-        ContextLoader.setupContext( ctx, rreq, response );
-        
-        return getTemplate( page.getId(), "UTF-8" );
-    }
-    
-    
-    /**
-     * Load the decorator template and apply it.  If there is no user specified
-     * decorator then the default decorator is applied.
-     */
-    protected Template findDecorator(WebsiteData website, String decorator_name)
-        throws Exception {
-        
-        Template decorator = null;
-        org.roller.pojos.Template decorator_template = null;
-        
-        // check for user-specified decorator
-        if (decorator_name != null) {
-            decorator_template = website.getPageByName(decorator_name);
-        }
-        
-        // if no user-specified decorator try default page-name
-        if (decorator_template == null) {
-            decorator_template = website.getPageByName("_decorator");
-        }
-        
-        // try loading Template
-        if (decorator_template != null) {
-            try {
-                decorator = getTemplate(decorator_template.getId(), "UTF-8");
-            } catch (Exception e) {
-                // it may not exist, so this is okay
-            }
-        }
-        
-        // couldn't find Template, load default "no-op" decorator
-        if (decorator == null) {
-            decorator = getTemplate("/themes/noop_decorator.vm", "UTF-8");
-        }
-        
-        return decorator;
-    }
-    
-    
-    /**
-     * Handle error in Velocity processing.
-     */
-    protected void error( HttpServletRequest req, HttpServletResponse res,
-            Exception e) throws ServletException, IOException {
-        mLogger.warn("ERROR in VelocityServlet",e);
-    }
-    
-    /**
-     * Override to prevent Velocity from putting "req" and "res" into the context.
-     * Allowing users access to the underlying Servlet objects is a security risk.
-     * If need access to request parameters, use $requestParameters.
-     */
-    protected Context createContext(
-            HttpServletRequest req,
-            HttpServletResponse res) {
-        
-        VelocityContext context = new VelocityContext();
-        context.put(REQUEST, new RequestWrapper(req.getParameterMap()));
-        return context;
-        
-    }
-    
-    /** Provide access to request params only, not actual request */
-    public static class RequestWrapper {
-        Map params = null;
-        public RequestWrapper(Map params) {
-            this.params = params;
-        }
-        public String getParameter(String key) {
-            String ret = null;
-            String[] array = (String[])params.get(key);
-            if (array != null && array.length > 0) {
-                ret = array[0];
-            }
-            return ret;
-        }
-    }
-}
+package org.roller.presentation.velocity;
+
+import java.io.IOException;
+import java.io.StringWriter;
+import java.util.Date;
+import java.util.Map;
+
+import javax.servlet.ServletConfig;
+import javax.servlet.ServletException;
+import javax.servlet.http.HttpServletRequest;
+import javax.servlet.http.HttpServletResponse;
+import javax.servlet.jsp.JspFactory;
+import javax.servlet.jsp.PageContext;
+
+import org.apache.commons.logging.Log;
+import org.apache.commons.logging.LogFactory;
+import org.apache.velocity.Template;
+import org.apache.velocity.VelocityContext;
+import org.apache.velocity.context.Context;
+import org.apache.velocity.exception.ResourceNotFoundException;
+import org.apache.velocity.servlet.VelocityServlet;
+import org.roller.model.RollerFactory;
+import org.roller.model.UserManager;
+import org.roller.pojos.WeblogTemplate;
+import org.roller.pojos.WebsiteData;
+import org.roller.presentation.RollerRequest;
+
+/**
+ * Base Servlet for Servlets that render user page templates. Loads the
+ * Velocity context using the ContextLoader and runs the page template
+ * selected by the request.
+ *
+ * @author llavandowska
+ * @author David M Johnson
+ * @author Allen Gilliland
+ */
+public abstract class BasePageServlet extends VelocityServlet {
+    
+    private static Log mLogger =
+            LogFactory.getFactory().getInstance(BasePageServlet.class);
+    
+    
+    /**
+     * Sets servletContext for WebappResourceLoader.
+     */
+    public void init( ServletConfig config )
+        throws ServletException {
+        
+        super.init( config );
+        WebappResourceLoader.setServletContext( getServletContext() );
+    }
+    
+    
+    /**
+     * Process a request for a Weblog page.
+     */
+    public Template handleRequest(HttpServletRequest request,
+                            HttpServletResponse response, Context ctx)
+        throws Exception {
+        
+        Template outty = null;
+        Exception pageException = null;
+        
+        try {
+            PageContext pageContext =
+                    JspFactory.getDefaultFactory().getPageContext(
+                    this, request, response,"", true, 8192, true);
+            // Needed to init request attributes, etc.
+            RollerRequest rreq = RollerRequest.getRollerRequest(pageContext);
+            UserManager userMgr = RollerFactory.getRoller().getUserManager();
+            
+            WebsiteData website = null;
+            if (request.getAttribute(RollerRequest.OWNING_WEBSITE) != null) {
+                website = (WebsiteData)
+                    request.getAttribute(RollerRequest.OWNING_WEBSITE);
+            } else {
+                website = rreq.getWebsite();
+            }
+            
+            org.roller.pojos.Template page = null;
+            
+            // If this is a popup request, then deal with it specially
+            if (request.getParameter("popup") != null) {
+                try {
+                    // Does user have a popupcomments page?
+                    page = website.getPageByName("_popupcomments");
+                } catch(Exception e ) {
+                    // ignored ... considered page not found
+                }
+                
+                // User doesn't have one so return the default
+                if (page == null) {
+                    page = new WeblogTemplate("/popupcomments.vm", website, 
+                            "Comments", "Comments", "dummy_link", 
+                            "dummy_template", new Date());
+                }
+                rreq.setPage(page);
+                
+            // If request specified the page, then go with that
+            } else if (rreq.getPage() != null &&
+                    rreq.getRequest().getAttribute(RollerRequest.OWNING_WEBSITE) == null) {
+                page = rreq.getPage();
+                
+            // If page not available from request, then use website's default
+            } else if (website != null) {
+                page = website.getDefaultPage();
+                rreq.setPage(page);
+            }
+            
+            // Still no page ID, then we have a problem
+            if ( page == null ) {
+                throw new ResourceNotFoundException("Page not found");
+            }
+
+            // this sets up the page we want to render
+            outty = prepareForPageExecution(ctx, rreq, response, page);
+            
+            // if there is a decorator template then apply it
+            if (website != null) {
+                // parse/merge Page template
+                StringWriter sw = new StringWriter();
+                outty.merge(ctx, sw);
+                ctx.put("decorator_body", sw.toString());
+                
+                // replace outty with decorator Template
+                outty = findDecorator(website, (String) ctx.get("decorator"));
+            }
+            
+        } catch( Exception e ) {
+            pageException = e;
+            response.setStatus( HttpServletResponse.SC_INTERNAL_SERVER_ERROR);
+        }
+        
+        if (pageException != null) {
+            mLogger.error("EXCEPTION: in RollerServlet", pageException);
+            request.setAttribute("DisplayException", pageException);
+        }
+        
+        return outty;
+    }
+    
+    
+    /**
+     * Prepare the requested page for execution by setting content type
+     * and populating velocity context.
+     */
+    protected Template prepareForPageExecution(Context ctx,
+            RollerRequest rreq,
+            HttpServletResponse response,
+            org.roller.pojos.Template page) throws Exception {
+        
+        Template outty = null;
+        
+        // if page has an extension - use that to set the contentType
+        String pageLink = page.getLink();
+        String mimeType = getServletConfig().getServletContext().getMimeType(pageLink);
+        if(mimeType != null) {
+            // we found a match ... set the content type
+            response.setContentType(mimeType);
+        }
+        
+        // Made it this far, populate the Context
+        ContextLoader.setupContext( ctx, rreq, response );
+        
+        return getTemplate( page.getId(), "UTF-8" );
+    }
+    
+    
+    /**
+     * Load the decorator template and apply it.  If there is no user specified
+     * decorator then the default decorator is applied.
+     */
+    protected Template findDecorator(WebsiteData website, String decorator_name)
+        throws Exception {
+        
+        Template decorator = null;
+        org.roller.pojos.Template decorator_template = null;
+        
+        // check for user-specified decorator
+        if (decorator_name != null) {
+            decorator_template = website.getPageByName(decorator_name);
+        }
+        
+        // if no user-specified decorator try default page-name
+        if (decorator_template == null) {
+            decorator_template = website.getPageByName("_decorator");
+        }
+        
+        // try loading Template
+        if (decorator_template != null) {
+            try {
+                decorator = getTemplate(decorator_template.getId(), "UTF-8");
+            } catch (Exception e) {
+                // it may not exist, so this is okay
+            }
+        }
+        
+        // couldn't find Template, load default "no-op" decorator
+        if (decorator == null) {
+            decorator = getTemplate("/themes/noop_decorator.vm", "UTF-8");
+        }
+        
+        return decorator;
+    }
+    
+    
+    /**
+     * Handle error in Velocity processing.
+     */
+    protected void error( HttpServletRequest req, HttpServletResponse res,
+            Exception e) throws ServletException, IOException {
+        mLogger.warn("ERROR in VelocityServlet",e);
+    }
+    
+    /**
+     * Override to prevent Velocity from putting "req" and "res" into the context.
+     * Allowing users access to the underlying Servlet objects is a security risk.
+     * If need access to request parameters, use $requestParameters.
+     */
+    protected Context createContext(
+            HttpServletRequest req,
+            HttpServletResponse res) {
+        
+        VelocityContext context = new VelocityContext();
+        context.put(REQUEST, new RequestWrapper(req.getParameterMap()));
+        return context;
+        
+    }
+    
+    /** Provide access to request params only, not actual request */
+    public static class RequestWrapper {
+        Map params = null;
+        public RequestWrapper(Map params) {
+            this.params = params;
+        }
+        public String getParameter(String key) {
+            String ret = null;
+            String[] array = (String[])params.get(key);
+            if (array != null && array.length > 0) {
+                ret = array[0];
+            }
+            return ret;
+        }
+    }
+}
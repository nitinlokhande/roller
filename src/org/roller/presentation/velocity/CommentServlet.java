--- conflicted
+++ resolved
@@ -9,22 +9,6 @@
 
 import org.apache.commons.logging.Log;
 import org.apache.commons.logging.LogFactory;
-<<<<<<< HEAD
-import org.apache.struts.util.RequestUtils;
-import org.apache.velocity.Template;
-import org.apache.velocity.context.Context;
-import org.roller.RollerException;
-import org.roller.config.RollerConfig;
-import org.roller.config.RollerRuntimeConfig;
-import org.roller.model.IndexManager;
-import org.roller.model.Roller;
-import org.roller.model.UserManager;
-import org.roller.model.WeblogManager;
-import org.roller.pojos.CommentData;
-import org.roller.pojos.WeblogTemplate;
-import org.roller.pojos.UserData;
-=======
->>>>>>> e78379f6
 import org.roller.pojos.WeblogEntryData;
 import org.roller.presentation.RollerRequest;
 
@@ -47,62 +31,6 @@
     private static Log mLogger =
             LogFactory.getFactory().getInstance(CommentServlet.class);
     
-<<<<<<< HEAD
-    //-----------------------------------------------------------------------
-    /**
-     * Override VelocityServlet so we can pick the right page and stick
-     * the right stuff into the VelocityContext before page execution.
-     */
-    public Template handleRequest( HttpServletRequest request,
-                                   HttpServletResponse response,
-                                   Context ctx ) throws Exception
-    {
-        Template template = null;
-        if (request.getParameter("popup") == null)
-        {
-            // Request does not specify popup, so normal return
-            template = super.handleRequest(request, response, ctx); 
-        }
-        else
-        {
-            PageContext pageContext =
-                JspFactory.getDefaultFactory().getPageContext(
-                    this, request, response,"", true, 8192, true);
-            RollerRequest rreq= RollerRequest.getRollerRequest(pageContext);
-            UserManager userMgr = rreq.getRoller().getUserManager();
-            WebsiteData website = rreq.getWebsite();
-                
-            // Request specifies popup
-            org.roller.pojos.Template page = null;
-            Exception pageException = null;
-            try 
-            {
-                // Does user have a popupcomments page?
-                page = website.getPageByName("_popupcomments");
-            }
-            catch(Exception e )
-            {
-               pageException = e;
-               response.setStatus(HttpServletResponse.SC_INTERNAL_SERVER_ERROR);
-            }
-            if (pageException != null)
-            {
-                mLogger.error("EXCEPTION: in RollerServlet", pageException);
-                request.setAttribute("DisplayException", pageException);
-            }
-            // User doesn't have one so return the default
-            if (page == null) 
-            {
-                page = new WeblogTemplate("/popupcomments.vm", website, "Comments", 
-                    "Comments", "dummy_link", "dummy_template", new Date());
-            }
-            rreq.setPage(page);
-            template = prepareForPageExecution(ctx, rreq, response, page);
-        }
-        return template;
-    }
-=======
->>>>>>> e78379f6
     
     /**
      * Handle GET requests.
@@ -152,233 +80,6 @@
      * have hard coded the use of the old comment servlet and hopefully those
      * users can be contacted about udating their templates.
      */
-<<<<<<< HEAD
-    private void sendEmailNotification(
-        HttpServletRequest request,
-        RollerRequest rreq, 
-        WeblogEntryData wd,
-        CommentData cd,
-        UserData user, 
-        List comments) throws MalformedURLException
-    {
-        RollerContext rc = RollerContext.getRollerContext(request);
-        ResourceBundle resources = ResourceBundle.getBundle(
-            "ApplicationResources",LanguageUtil.getViewLocale(request));
-        UserManager userMgr = null;
-        WebsiteData site = null;
-        try
-        {
-            userMgr = RollerContext.getRoller(request).getUserManager();
-            site = userMgr.getWebsite(user.getUserName());
-        }
-        catch (RollerException re)
-        {
-            re.printStackTrace();
-            mLogger.error(
-              "Couldn't get UserManager from RollerContext", re.getRootCause());
-        }
-
-        // Send e-mail to owner and subscribed users (if enabled)
-        boolean notify = RollerRuntimeConfig.getBooleanProperty("users.comments.emailnotify");
-        if (notify && site.getEmailComments().booleanValue())
-        {
-            mLogger.debug("Comment notification enabled ... preparing email");
-            
-            // Determine message and addressing options from init parameters
-            boolean separateMessages = 
-                    RollerConfig.getBooleanProperty("comment.notification.separateOwnerMessage");
-            boolean hideCommenterAddrs = 
-                    RollerConfig.getBooleanProperty("comment.notification.hideCommenterAddresses");
-
-            //------------------------------------------
-            // --- Determine the "from" address
-            // --- Use either the site configured from address or the user's address
-            
-            String from = 
-               (StringUtils.isEmpty(site.getEmailFromAddress())) 
-                  ? user.getEmailAddress() 
-                  : site.getEmailFromAddress();
-            
-            //------------------------------------------
-            // --- Build list of email addresses to send notification to
-            
-            // Get all the subscribers to this comment thread
-            Set subscribers = new TreeSet();
-            for (Iterator it = comments.iterator(); it.hasNext();)
-            {
-                CommentData comment = (CommentData) it.next();
-                if (!StringUtils.isEmpty(comment.getEmail()))
-                {
-	                // If user has commented twice, 
-	                // count the most recent notify setting
-	                if (comment.getNotify().booleanValue())
-	                {
-	                    // only add those with valid email
-	                    if (comment.getEmail().matches(EMAIL_ADDR_REGEXP))
-	                    {
-	                        subscribers.add(comment.getEmail());
-	                    }
-	                }
-	                else
-	                {
-	                    // remove user who doesn't want to be notified
-	                    subscribers.remove(comment.getEmail());
-	                }
-                }
-            }
-
-            // Form array of commenter addrs
-            String[] commenterAddrs = (String[])subscribers.toArray(new String[0]);
-
-            //------------------------------------------
-            // --- Form the messages to be sent -
-            // For simplicity we always build separate owner and commenter messages even if sending a single one
-            
-            // Determine with mime type to use for e-mail
-            StringBuffer msg = new StringBuffer();
-            StringBuffer ownermsg = new StringBuffer();
-            boolean escapeHtml = RollerRuntimeConfig.getBooleanProperty("users.comments.escapehtml");
-                        
-            if (!escapeHtml)
-            {
-                msg.append("<html><body style=\"background: white; ");
-                msg.append(" color: black; font-size: 12px\">");
-            }
-
-            if (!StringUtils.isEmpty(cd.getName()))
-            {
-                msg.append(cd.getName() + " " 
-                           + resources.getString("email.comment.wrote")+": ");
-            }
-            else
-            {
-                msg.append(resources.getString("email.comment.anonymous")+": ");
-            }
-
-            msg.append((escapeHtml) ? "\n\n" : "<br /><br />");
-            msg.append(cd.getContent());
-            msg.append((escapeHtml) ? "\n\n----\n"
-                    : "<br /><br /><hr /><span style=\"font-size: 11px\">");
-            msg.append(resources.getString("email.comment.respond") + ": ");
-            msg.append((escapeHtml) ? "\n" : "<br />");
-
-            String rootURL = rc.getAbsoluteContextUrl(request);
-            if (rootURL == null || rootURL.trim().length()==0)
-            {
-            	rootURL = RequestUtils.serverURL(request) + request.getContextPath();
-            }
-
-            // Build link back to comment
-            
-            StringBuffer commentURL = new StringBuffer(rootURL);
-            commentURL.append("/comments/");
-            commentURL.append(rreq.getUser().getUserName());
-            
-            org.roller.pojos.Template page = rreq.getPage();
-            if (page == null)
-            {
-                commentURL.append("?entry=");
-            }
-            else
-            {
-                commentURL.append("/").append(page.getLink()).append("/");
-            }
-
-            commentURL.append(wd.getAnchor());
-	
-            if (escapeHtml) 
-            {
-                msg.append(commentURL.toString());
-            } 
-            else 
-            {
-             msg.append("<a href=\""+commentURL+"\">"+commentURL+"</a></span>");
-            }
-            
-            ownermsg.append(msg);
-
-             // add link to weblog edit page so user can login to manage comments
-            ownermsg.append((escapeHtml) ? "\n\n----\n" :
-                    "<br /><br /><hr /><span style=\"font-size: 11px\">");
-            ownermsg.append("Link to comment management page:");            
-            ownermsg.append((escapeHtml) ? "\n" : "<br />");
-            
-            StringBuffer deleteURL = new StringBuffer(rootURL);
-			deleteURL.append("/editor/weblog.do?method=edit&entryid="+wd.getId());            
-            
-            if (escapeHtml) 
-            {
-                 ownermsg.append(deleteURL.toString());
-            } 
-            else 
-            {
-                 ownermsg.append(
-                  "<a href=\"" + deleteURL + "\">" + deleteURL + "</a></span>");
-                 msg.append("</Body></html>");
-                 ownermsg.append("</Body></html>");
-            }
-            
-            String subject = null;
-            if ((subscribers.size() > 1) || 
-                (StringUtils.equals(cd.getEmail(), user.getEmailAddress())))
-            {
-                subject= "RE: "+resources.getString("email.comment.title")+": ";
-            }
-            else
-            {
-                subject = resources.getString("email.comment.title") + ": ";
-            }
-            subject += wd.getTitle();
-
-            //------------------------------------------
-            // --- Send message to email recipients
-            try
-            {
-                javax.naming.Context ctx = (javax.naming.Context)
-                    new InitialContext().lookup("java:comp/env");
-                Session session = (Session)ctx.lookup("mail/Session");
-                boolean isHtml = !escapeHtml;
-                if (separateMessages)
-                {
-                    // Send separate messages to owner and commenters
-                    sendMessage(session, from,
-                        new String[]{user.getEmailAddress()}, null, null, subject, ownermsg.toString(), isHtml);
-                    if (commenterAddrs.length > 0)
-                    {
-                        // If hiding commenter addrs, they go in Bcc: otherwise in the To: of the second message
-                        String[] to = hideCommenterAddrs ? null : commenterAddrs;
-                        String[] bcc = hideCommenterAddrs ? commenterAddrs : null;
-                        sendMessage(session, from, to, null, bcc, subject, msg.toString(), isHtml);
-
-                    }
-                }
-                else
-                {
-                    // Single message.  User in To: header, commenters in either cc or bcc depending on hiding option
-                    String[] cc = hideCommenterAddrs ? null : commenterAddrs;
-                    String[] bcc = hideCommenterAddrs ? commenterAddrs : null;
-                    sendMessage(session, from, new String[]{user.getEmailAddress()}, cc, bcc, subject,
-                        ownermsg.toString(), isHtml);
-                }
-            }
-            catch (javax.naming.NamingException ne)
-            {
-                mLogger.error("Unable to lookup mail session.  Check configuration.  NamingException: " + ne.getMessage());
-            }
-            catch (Exception e)
-            {
-                mLogger.warn("Exception sending comment mail: " + e.getMessage());
-                // This will log the stack trace if debug is enabled
-                if (mLogger.isDebugEnabled())
-                {
-                    mLogger.debug(e);
-                }
-            }
-
-            mLogger.debug("Done sending email message");
-            
-        } // if email enabled
-=======
     public void doPost(HttpServletRequest request, HttpServletResponse response)
         throws IOException, ServletException {
         
@@ -388,7 +89,6 @@
         // just dispatch to new CommentServlet
         RequestDispatcher dispatch = request.getRequestDispatcher("/comment");
         dispatch.forward(request, response);
->>>>>>> e78379f6
     }
 
 }

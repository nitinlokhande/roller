
package org.roller.presentation;

import java.text.ParsePosition;
import java.text.SimpleDateFormat;
import java.util.Calendar;
import java.util.Date;

import javax.servlet.ServletContext;
import javax.servlet.ServletRequest;
import javax.servlet.http.HttpServletRequest;
import javax.servlet.jsp.PageContext;

import org.apache.commons.lang.StringUtils;
import org.apache.commons.logging.Log;
import org.apache.commons.logging.LogFactory;
import org.roller.RollerException;
import org.roller.config.RollerRuntimeConfig;
import org.roller.model.ParsedRequest;
import org.roller.model.Roller;
import org.roller.model.RollerFactory;
import org.roller.pojos.Template;
import org.roller.model.UserManager;
import org.roller.model.WeblogManager;
import org.roller.pojos.BookmarkData;
import org.roller.pojos.FolderData;
import org.roller.pojos.UserData;
import org.roller.pojos.WeblogCategoryData;
import org.roller.pojos.WeblogEntryData;
import org.roller.pojos.WebsiteData;
import org.roller.util.DateUtil;
import org.roller.util.Utilities;
 
//////////////////////////////////////////////////////////////////////////////
/**
 * Access to objects and values specified by request. Parses out arguments from
 * request URL needed for various parts of Roller and makes them available via
 * getter methods.
 * <br/><br/> 
 * 
 * These forms of pathinfo get special support (where 'handle' indicates website):
 * <br/><br/>
 * 
 * <pre>
 * [handle] - get default page for user for today's date 
 * [handle]/[date] - get default page for user for specified date 
 * [handle]/[pagelink] - get specified page for today's date 
 * [handle]/[pagelink]/[date] - get specified page for specified date
 * [handle]/[pagelink]/[anchor] - get specified page & entry (by anchor)
 * [handle]/[pagelink]/[date]/[anchor] - get specified page & entry (by anchor)
 * </pre>
 *  
 * @author David M Johnson
 */
public class RollerRequest implements ParsedRequest
{
    //----------------------------------------------------------------- Fields
    
    private static Log mLogger = 
        LogFactory.getFactory().getInstance(RollerRequest.class);

    private BookmarkData       mBookmark;
    private ServletContext     mContext = null;    
    private Date               mDate = null;
    private String             mDateString = null;
    private String             mPathInfo = null; 
    private String             mPageLink = null;
    private Template           mPage;
    private PageContext        mPageContext = null;
    private HttpServletRequest mRequest = null;
    private WebsiteData        mWebsite;
    private WeblogEntryData    mWeblogEntry;
    private WeblogCategoryData mWeblogCategory;
    private boolean            mIsDateSpecified = false;
        
    private static ThreadLocal mRollerRequestTLS = new ThreadLocal();
    
<<<<<<< HEAD
=======
    public static final String WEBLOG_KEY             = "weblog";
>>>>>>> e78379f6
    public static final String ANCHOR_KEY             = "entry";
    public static final String ANCHOR_KEY_OLD         = "anchor";
    public static final String USERNAME_KEY           = "username";

    public static final String PAGELINK_KEY           = "pagelink";
    public static final String EXCERPTS_KEY           = "excerpts";
    public static final String WEBLOGENTRY_COUNT      = "count";
    public static final String WEBLOGCATEGORYNAME_KEY = "catname";
    public static final String WEBLOGENTRIES_KEY      = "entries";
    public static final String WEBLOGDAY_KEY          = "day";
    
    public static final String WEBLOGENTRYID_KEY      = "entryid";
    
    public static final String WEBLOGCATEGORYID_KEY   = "categoryId";
    public static final String PINGTARGETID_KEY       = "pingtargetId";
    public static final String REFERERID_KEY          = "refId";
    public static final String WEBLOGCOMMENTID_KEY    = "commentId";
    public static final String WEBSITEID_KEY          = "websiteId";
    public static final String BOOKMARKID_KEY         = "bookmarkId";
    public static final String FOLDERID_KEY           = "folderId";
    public static final String PARENTID_KEY           = "parentId";
    public static final String NEWSFEEDID_KEY         = "feedId";
    public static final String PAGEID_KEY             = "pageId";
    public static final String LOGIN_COOKIE           = "sessionId";
    
    public static final String OWNING_WEBSITE         = "OWNING_WEBSITE";
    
    private static final String ROLLER_REQUEST        = "roller_request";
    
    private SimpleDateFormat mFmt = DateUtil.get8charDateFormat();

    //----------------------------------------------------------- Constructors

    /** Construct Roller request for a Servlet request */
    public RollerRequest( HttpServletRequest req, ServletContext ctx )
        throws RollerException
    {
        mRequest = req;
        mContext = ctx;
        init();
    }
    
    /** Convenience */
    public RollerRequest( ServletRequest req, ServletContext ctx ) 
        throws RollerException
    {
        mRequest = (HttpServletRequest)req;
        mContext = ctx;
        init();
    }
    
    public RollerRequest( PageContext pCtx) throws RollerException
    {
        mRequest = (HttpServletRequest) pCtx.getRequest();
        mContext = pCtx.getServletContext();
        mPageContext = pCtx;
        init();
    }

    private void init() throws RollerException
    {
        mRollerRequestTLS.set(this);
        if (mRequest.getContextPath().equals("/atom"))
        {
            return; // Atom servlet request needs no init
        }
        
        // Bind persistence session to authenticated user, if we have one
        RollerContext rctx = RollerContext.getRollerContext(mContext); 
        Authenticator auth = rctx.getAuthenticator();
        String userName = auth.getAuthenticatedUserName(mRequest);
        if (userName != null)
        {
            UserManager userMgr = RollerFactory.getRoller().getUserManager();
            UserData currentUser = userMgr.getUser(userName);
            RollerFactory.getRoller().setUser(currentUser);
        }
        
        // path info may be null, (e.g. on JSP error page)
        mPathInfo = mRequest.getPathInfo();
        mPathInfo = (mPathInfo!=null) ? mPathInfo : "";            
        
        String[] pathInfo = StringUtils.split(mPathInfo,"/");  
        if ( pathInfo.length > 0 )
        {
            // Parse pathInfo and throw exception if it is invalid
            if (!"j_security_check".equals(pathInfo[0]))
            {
                parsePathInfo( pathInfo );
                return;
            }
        }

        // Parse user, page, and entry from request params if possible
        parseRequestParams();
    }
    
    public String toString()
    {
        StringBuffer sb = new StringBuffer();
        sb.append("[");
        sb.append(getRequestURL());
        sb.append(", ");
        sb.append(getRefererURL());
        sb.append("]");
        return sb.toString();
    }

    //------------------------------------------------------------------------
    /** 
     * Bind persistence session to specific user.
     */
    private void bindUser() throws RollerException
    {
    }
    
    //------------------------------------------------------------------------
    /** Parse pathInfo and throw exception if it is invalid */
    private void parsePathInfo( String[] pathInfo ) throws RollerException
    {
        try 
        {
            // If there is any path info, it must be in one of the 
            // below formats or the request is considered to be invalid.
            //
            //   /username 
            //   /username/datestring 
            //   /username/pagelink
            //   /username/pagelink/datestring
            //   /username/pagelink/anchor (specific entry)
            //   /username/pagelink/datestring/anchor (specific entry)
            Roller roller = RollerFactory.getRoller();
            UserManager userMgr = roller.getUserManager();
            mWebsite = userMgr.getWebsiteByHandle(pathInfo[0]);
            if (mWebsite != null)
            {
                if ( pathInfo.length == 1 )
                {
                    // we have the /username form of URL
<<<<<<< HEAD
                    mDate = getDate(true);
                    mDateString = DateUtil.format8chars(mDate);
=======
>>>>>>> e78379f6
                    mPage = mWebsite.getDefaultPage();
                }
                else if ( pathInfo.length == 2 )
                {
                    mDate = parseDate(pathInfo[1]);
                    if ( mDate == null ) // pre-jdk1.4 --> || mDate.getYear() <= 70 )
                    {
                        // we have the /username/pagelink form of URL
                        mPageLink = pathInfo[1];
                        mPage = mWebsite.getPageByLink(pathInfo[1]);
                    }
                    else
                    {
                        // we have the /username/datestring form of URL
                        mDateString = pathInfo[1];
                        mPage = mWebsite.getDefaultPage();
                        mIsDateSpecified = true;
                    }               
                }
                else if ( pathInfo.length == 3 )
                {
                    mPageLink = pathInfo[1];
                    mPage = mWebsite.getPageByLink(pathInfo[1]);
                    
                    mDate = parseDate(pathInfo[2]);
                    if ( mDate == null ) // pre-jdk1.4 --> || mDate.getYear() <= 70 )
                    {
                        // we have the /username/pagelink/anchor form of URL
                        try
                        {
                            WeblogManager weblogMgr = roller.getWeblogManager();
                            mWeblogEntry = weblogMgr.getWeblogEntryByAnchor(
                                mWebsite, pathInfo[2]);
                        }
                        catch (Exception damn)
                        {
                            // doesn't really matter, we've got the Page anyway
                            mLogger.debug("Damn", damn);
                        }
                    }
                    else
                    {
                        // we have the /username/pagelink/datestring form of URL
                        mDateString = pathInfo[2];
                        mIsDateSpecified = true;
                    }
                }
                else if ( pathInfo.length == 4 )
                {
                    // we have the /username/pagelink/datestring/anchor form of URL
                    mPageLink = pathInfo[1];
                    mPage = mWebsite.getPageByLink(pathInfo[1]);
                    
                    mDate = parseDate(pathInfo[2]);
                    mDateString = pathInfo[2];
                    mIsDateSpecified = true;

                    // we have the /username/pagelink/date/anchor form of URL
                    WeblogManager weblogMgr = RollerFactory.getRoller().getWeblogManager();
                    mWeblogEntry = weblogMgr.getWeblogEntryByAnchor(
                                    mWebsite, pathInfo[3]);
                }                
            }
            if (mDate == null && mWeblogEntry != null)
            {
                mDate = mWeblogEntry.getPubTime();
                mDateString = DateUtil.format8chars(mDate);
            }
        }
        catch ( Exception ignored )
        {
            mLogger.debug("Exception parsing pathInfo",ignored);
        }
        
        if ( mWebsite==null || mPage==null )
        {            
            String msg = "Invalid pathInfo: "+StringUtils.join(pathInfo,"|");
            mLogger.info(msg);                       
            throw new RollerException(msg);
        }
    }       
    
    //------------------------------------------------------------------------
    /** Parse user, page, and entry from request params if possible */
    private void parseRequestParams()
    {
        try
        {
            // No path info means that we need to parse request params
            
            // First, look for user in the request params
            UserManager userMgr = RollerFactory.getRoller().getUserManager();            
            String userName = mRequest.getParameter(USERNAME_KEY);
            if ( userName == null )
            {
                // then try remote user
                userName = mRequest.getRemoteUser(); 
            }
            
            String handle = mRequest.getParameter(RollerRequest.WEBLOG_KEY);
            String websiteid = mRequest.getParameter(RollerRequest.WEBSITEID_KEY);
            if (handle != null && mWebsite == null) 
            {
                mWebsite = userMgr.getWebsiteByHandle(handle); 
            }
            else if (websiteid != null && mWebsite == null )
            {
                mWebsite = userMgr.retrieveWebsite(websiteid); 
            }
            
            // Look for page ID in request params
            String pageId = mRequest.getParameter(RollerRequest.PAGEID_KEY);                    
            if ( pageId != null )
            {
<<<<<<< HEAD
                mPage = userMgr.retrievePage(pageId);
                /*
                // We can use page to find the user, if we don't have one yet
                if ( mWebsite == null )
                {
                    mWebsite = mPage.getWebsite();
                }
                 */                    
=======
                mPage = userMgr.retrievePage(pageId);                 
>>>>>>> e78379f6
            }
            else if (mWebsite != null) 
            {
                mPage = mWebsite.getDefaultPage();
            }
                                       
            // Look for day in request params 
            String daystr = mRequest.getParameter(WEBLOGDAY_KEY);
            if ( daystr != null )
            {
                mDate = parseDate(daystr);
                if ( mDate != null )
                {
                    // we have the /username/datestring form of URL
                    mDateString = daystr;
                    mIsDateSpecified = true;
                }               
            }                  
        }
        catch ( Exception ignored )
        {
            mLogger.debug("Exception parsing request params",ignored);
        }
    }

    //------------------------------------------------------------------------
    /** Get HttpServletmRequest that is wrapped by this RollerRequest */
    public PageContext getPageContext()
    {
        return mPageContext;
    }
    
    public void setPageContext(PageContext p)
    {
        mPageContext = p;
    }

    //------------------------------------------------------------------------
    /** Get HttpServletmRequest that is wrapped by this RollerRequest */
    public HttpServletRequest getRequest()
    {
        return mRequest;
    }

    //------------------------------------------------------------------------
    /**
     * Get the RollerRequest object that is stored in the request. Creates
     * RollerRequest if one not found in mRequest.
     */
    public static RollerRequest getRollerRequest( 
        HttpServletRequest r, ServletContext ctx ) throws RollerException
    {
        RollerRequest ret= (RollerRequest)r.getAttribute(ROLLER_REQUEST);
        if ( ret == null )
        {
            ret = new RollerRequest(r,ctx);
            r.setAttribute( ROLLER_REQUEST, ret );
        }
        return ret;
    }

    //------------------------------------------------------------------------
    /**
     * Get the RollerRequest object that is stored in the request. Creates
     * RollerRequest if one not found in mRequest.
     */
    public static RollerRequest getRollerRequest( HttpServletRequest r )
    {
        try
        {
            return getRollerRequest(r, RollerContext.getServletContext());
        }
        catch (Exception e)
        {
            mLogger.debug("Unable to create a RollerRequest", e);
        }
        return null;
    }

    //------------------------------------------------------------------------
    /**
     * Get the RollerRequest object that is stored in the request. Creates
     * RollerRequest if one not found in mRequest.
     */
    public static RollerRequest getRollerRequest( PageContext p )
    {
        HttpServletRequest r = (HttpServletRequest)p.getRequest();
        RollerRequest ret = (RollerRequest)r.getAttribute(ROLLER_REQUEST);
        if (ret == null)
        {
            try
            {
                ret = new RollerRequest( p );
                r.setAttribute( ROLLER_REQUEST, ret );
            }
            catch (Exception e)
            {
                mLogger.debug("Unable to create a RollerRequest", e);
            }
        }
        else
        {
            ret.setPageContext( p );
        }
        return ret;
    }

    //------------------------------------------------------------------------
    /**
     * Get RollerRequest object for the current thread using EVIL MAGIC, 
     * do not use unless you absolutely, positively, cannot use on of the 
     * getRollerRequest() methods.
     */
    public static RollerRequest getRollerRequest()
    {
        return (RollerRequest)mRollerRequestTLS.get();
    }

    //------------------------------------------------------------------------
    /**
     * Get the RollerRequest object that is stored in the requeset.
     * Creates RollerRequest if one not found in mRequest.
     */
    public ServletContext getServletContext()
    {
        return mContext;
    }
<<<<<<< HEAD


    public Roller getRoller()
    {
        return RollerFactory.getRoller();
    }
    
    
    //------------------------------------------------------------------------
    /** Is mRequest's user the admin user? */
    public boolean isAdminUser() throws RollerException
    {
        UserData user = getUser();
        if (user != null && user.hasRole("admin")) 
        {
            return true;
        }
        else
        {
            return false;
        }
    }

    //------------------------------------------------------------------------
    /** Is mRequest's user authorized to edit the mRequested resource */
    public boolean isUserAuthorizedToEdit() throws RollerException
    {
        // Make sure authenticated user is the owner of this item
        // Session's principal's name must match user name in mRequest
        
        RollerContext rctx = RollerContext.getRollerContext(mContext); 
        Authenticator auth = rctx.getAuthenticator();
        
        String userName = auth.getAuthenticatedUserName(mRequest);
            
        // TODO: A hack to be replaced by Object.canEdit()
        UserData owningUser = null;
        if (mRequest.getAttribute(OWNING_USER) != null)
        {
            owningUser = (UserData)mRequest.getAttribute(OWNING_USER);
        }
        else
        {
            owningUser = getUser(); 
        }
        
        if (    userName != null 
             && owningUser != null
             && userName.equalsIgnoreCase( owningUser.getUserName() )
             && auth.isAuthenticatedUserInRole(mRequest,"editor"))
        {
            return true;
        }
        else
        {
            return false;
        }
    }

    //------------------------------------------------------------------------
    /**
     * Get user by name.
     */
    public UserData getUser( String userName ) throws Exception
    {
        return getRoller().getUserManager().getUser(userName);
    }

    //------------------------------------------------------------------------
=======
    
    //-----------------------------------------------------------------------------
>>>>>>> e78379f6
    
    public boolean isDateSpecified()
    {
        return mIsDateSpecified;
    }
                
    //--------------------------------------------------- Date specified by request
    
    /**
     * Gets the date specified by the request, or null.
     * @return Date
     */
    public Date getDate()
    {
        return getDate(false);
    }
    
    /**
     * Gets the date specified by the request
     * @param orToday If no date specified, then use today's date.
     * @return Date
     */
    public Date getDate( boolean orToday )
    {
        Date ret = null;
        if ( mDate != null )
        {
            ret = mDate;
        }
        else if ( orToday )
        {
            ret = getToday();
        }
        return ret;
    }
 
    /**
     * Gets the current date based on Website's Locale & Timezone.
     * @return
     */
    private Date getToday()
    {
        Calendar todayCal = Calendar.getInstance();
        if (this.getWebsite() != null)
        {
            todayCal = Calendar.getInstance(
                    this.getWebsite().getTimeZoneInstance(),
                    this.getWebsite().getLocaleInstance());
        }
        todayCal.setTime( new Date() );
        return todayCal.getTime(); 
    }

    /**
     * Gets the YYYYMMDD date string specified by the request, or null.
     * @return String
     */
    public String getDateString()
    {
        return getDateString(false);
    }

    /**
     * Gets the date specified by the request
     * @param orToday If no date specified, then use today's date.
     * @return Date
     */
    public String getDateString( boolean orToday )
    {
        String ret = null;
        if ( mDateString != null )
        {
            ret = mDateString;
        }
        else if ( orToday )
        {
            Calendar todayCal = Calendar.getInstance();
            if (this.getWebsite() != null)
            {
            	todayCal = Calendar.getInstance(
                        this.getWebsite().getTimeZoneInstance(),
                        this.getWebsite().getLocaleInstance());
            }
            todayCal.setTime( new Date() );
            ret = mFmt.format(todayCal.getTime());            
        }
        return ret;
    }
    
    //------------------------------------------------------------------------
    /**
     * Gets the path-info specified by the request, or null.
     * @return String
     */
    public String getPathInfo()
    {
        return mPathInfo;
    }

    //------------------------------------------------------------------------
    /**
     * Gets the page link name specified by the request, or null.
     * @return String
     */
    public String getPageLink()
    {
        return mPageLink;
    }

    public int getWeblogEntryCount()
    {
        // Get count of entries to return, or 20 if null
        int count = 20;
        if ( mRequest.getParameter("count") != null )
        {
            count= Utilities.stringToInt(mRequest.getParameter("count"));
            if ( count==0 || count>50 )
            {
                count = 20;
            } 
        } 
        return count; 
    }         
            
    //------------------------------------------------------------------------
    /**
     * Gets the BookmarkData specified by the request, or null.
     * @return BookmarkData
     */
    public BookmarkData getBookmark( )
    {
        if ( mBookmark == null )
        {
            String id = getFromRequest(BOOKMARKID_KEY);
            if ( id != null )
            {
                try
                {
                    mBookmark = RollerFactory.getRoller()
                        .getBookmarkManager().retrieveBookmark(id);
                }
                catch (RollerException e)
                {
                    mLogger.error("Getting bookmark from request",e);
                }
            }
        }
        return mBookmark;
    }

    //------------------------------------------------------------------------
    /**
     * Gets the WeblogCategoryData specified by the request, or null.
     * @return 
     */
    public WeblogCategoryData getWeblogCategory()
    {
        if ( mWeblogCategory == null )
        {
            String id = getFromRequest(WEBLOGCATEGORYID_KEY);
            if ( id != null )
            {
                try
                {
                    mWeblogCategory = 
                        RollerFactory.getRoller()
                            .getWeblogManager().retrieveWeblogCategory(id);
                }
                catch (RollerException e)
                {
                    mLogger.error("Getting weblog category by id from request",e);
                }
            }
            else if (StringUtils.isNotEmpty(id = getFromRequest(WEBLOGCATEGORYNAME_KEY)))
            {
                try
                {
                    mWeblogCategory = 
                        RollerFactory.getRoller()
                            .getWeblogManager().getWeblogCategoryByPath(
                                    getWebsite(), null, id);
                }
                catch (RollerException e)
                {
                    mLogger.error("Getting weblog category by name from request",e);
                }
            }
        }
        return mWeblogCategory;
    }

    //------------------------------------------------------------------------
    /**
     * Gets the FolderData specified by the request, or null.
     * @return FolderData
     */
    public FolderData getFolder( )
    {
        FolderData folder = null;
        //if ( folder == null )
        //{
            String id = getFromRequest(FOLDERID_KEY);
            if ( id != null )
            {
                try
                {
                    folder = RollerFactory.getRoller()
                        .getBookmarkManager().retrieveFolder(id);
                }
                catch (RollerException e)
                {
                    mLogger.error("Getting folder from request",e);
                }
            }
        //}
        return folder;
    }

    //------------------------------------------------------------------------
    /**
     * Gets the WeblogTemplate specified by the request, or null.
     * @return WeblogTemplate
     */
    public Template getPage()
    {
        if (mPage == null)
        {
            String id = getFromRequest(PAGEID_KEY);
            if ( id != null )
            {
                try
                {
                    mPage = RollerFactory.getRoller()
                        .getUserManager().retrievePage(id);
                }
                catch (RollerException e)
                {
                    mLogger.error("Getting page from request",e);
                }
            }
        }
        return mPage;
    }
    
    /**
     * Allow comment servlet to inject page that it has chosen.
     */
    public void setPage(org.roller.pojos.Template page) 
    {
        mPage = page;
    }
    
    //------------------------------------------------------------------------
    /**
     * Gets the Request URL specified by the request, or null.
     * @return String
     */
    public String getRequestURL( )
    {
        return mRequest.getRequestURL().toString();
    }
    
    //------------------------------------------------------------------------
    
    /**
     * Gets the Referer URL specified by the request, or null.
     * @return String
     */
    public String getRefererURL( )
    {
        return mRequest.getHeader("referer");
    }
     
    /**
     * Gets the WebsiteData specified in the path info of the request URI, this is 
     * NOT the same thing as the "current website" (i.e. the one that the session's 
     * authenticated user is currently editing).
     * @return WebsiteData object specified by request URI.
     */
    public WebsiteData getWebsite()
    {
        return mWebsite;
    }
    public void setWebsite(WebsiteData wd)
    {
        mWebsite = wd;
    }
    
    /**
     * Gets the WeblogEntryData specified by the request, or null.
     * 
     * Why is this done lazily in the parseRequestParameters() method?
     * 
     * Because: that method is called from init(), which is called from
     * a ServletFilter, and sometimes request parameters are not available
     * in a ServletFiler. They ARE available when the URL points to a JSP,
     * but they ARE NOT available when the URL points to the PageServlet.
     * This may be a Tomcat bug, I'm not sure.
     * 
     * @return WeblogEntryData
     */
    public WeblogEntryData getWeblogEntry( )
    {
        if ( mWeblogEntry == null )
        {        
            // Look for anchor or entry ID that identifies a specific entry 
            String anchor = mRequest.getParameter(ANCHOR_KEY);
            if (anchor == null) anchor = mRequest.getParameter(ANCHOR_KEY_OLD);
            String entryid = mRequest.getParameter(WEBLOGENTRYID_KEY);
            if (entryid == null) 
            {
                entryid = (String)mRequest.getAttribute(WEBLOGENTRYID_KEY);
            }
            try
            {
                if ( entryid != null )
                {
                    WeblogManager weblogMgr = RollerFactory.getRoller().getWeblogManager();
                    mWeblogEntry = weblogMgr.retrieveWeblogEntry(entryid);                
                
                    // We can use entry to find the website, if we don't have one
                    if ( mWeblogEntry != null && mWebsite == null )
                    {
                        mWebsite = mWeblogEntry.getWebsite();
                    }
                } 
                else if ( mWebsite != null && anchor != null )
                {
                    WeblogManager weblogMgr = 
                        RollerFactory.getRoller().getWeblogManager();
                    mWeblogEntry = weblogMgr.getWeblogEntryByAnchor(
                        mWebsite,anchor);
                }                             
            }
            catch (RollerException e)
            {
                mLogger.error("EXCEPTION getting weblog entry",e);
                mLogger.error("anchor=" + anchor);
                mLogger.error("entryid=" + entryid);
            }
            if (mDate == null && mWeblogEntry != null)
            {
                mDate = mWeblogEntry.getPubTime();
                mDateString = DateUtil.format8chars(mDate);
            }
        }           
        return mWeblogEntry;
    }

    //-----------------------------------------------------------------------------

    /** Get attribute from mRequest, and if that fails try session */
    private String getFromRequest( String key )
    {
        String ret = (String)mRequest.getAttribute( key );
        if ( ret == null )
        {
            ret = mRequest.getParameter( key );
            if (ret == null && mRequest.getSession(false) != null)
            {
                ret = (String)mRequest.getSession().getAttribute( key );
            }
        }
        return ret;
    }

    private Date parseDate( String dateString )
    {
        Date ret = null;        
        if (   dateString!=null 
            && dateString.length()==8
            && StringUtils.isNumeric(dateString) )
        {
            ParsePosition pos = new ParsePosition(0);
            ret = mFmt.parse( dateString, pos );
            
            // make sure the requested date is not in the future
            Date today = getToday();
            if (ret.after(today)) ret = today;
            
            // since a specific date was requested set time to end of day
            ret = DateUtil.getEndOfDay(ret);
        }
        return ret;
    }
    
    /** 
     * @see org.roller.pojos.ParsedRequest#isLinkbackEnabled()
     */
    public boolean isEnableLinkback()
    {
        return RollerRuntimeConfig.getBooleanProperty("site.linkbacks.enabled");
    }

}
<|MERGE_RESOLUTION|>--- conflicted
+++ resolved
@@ -75,10 +75,7 @@
         
     private static ThreadLocal mRollerRequestTLS = new ThreadLocal();
     
-<<<<<<< HEAD
-=======
     public static final String WEBLOG_KEY             = "weblog";
->>>>>>> e78379f6
     public static final String ANCHOR_KEY             = "entry";
     public static final String ANCHOR_KEY_OLD         = "anchor";
     public static final String USERNAME_KEY           = "username";
@@ -218,11 +215,6 @@
                 if ( pathInfo.length == 1 )
                 {
                     // we have the /username form of URL
-<<<<<<< HEAD
-                    mDate = getDate(true);
-                    mDateString = DateUtil.format8chars(mDate);
-=======
->>>>>>> e78379f6
                     mPage = mWebsite.getDefaultPage();
                 }
                 else if ( pathInfo.length == 2 )
@@ -337,18 +329,7 @@
             String pageId = mRequest.getParameter(RollerRequest.PAGEID_KEY);                    
             if ( pageId != null )
             {
-<<<<<<< HEAD
-                mPage = userMgr.retrievePage(pageId);
-                /*
-                // We can use page to find the user, if we don't have one yet
-                if ( mWebsite == null )
-                {
-                    mWebsite = mPage.getWebsite();
-                }
-                 */                    
-=======
                 mPage = userMgr.retrievePage(pageId);                 
->>>>>>> e78379f6
             }
             else if (mWebsite != null) 
             {
@@ -476,80 +457,8 @@
     {
         return mContext;
     }
-<<<<<<< HEAD
-
-
-    public Roller getRoller()
-    {
-        return RollerFactory.getRoller();
-    }
-    
-    
-    //------------------------------------------------------------------------
-    /** Is mRequest's user the admin user? */
-    public boolean isAdminUser() throws RollerException
-    {
-        UserData user = getUser();
-        if (user != null && user.hasRole("admin")) 
-        {
-            return true;
-        }
-        else
-        {
-            return false;
-        }
-    }
-
-    //------------------------------------------------------------------------
-    /** Is mRequest's user authorized to edit the mRequested resource */
-    public boolean isUserAuthorizedToEdit() throws RollerException
-    {
-        // Make sure authenticated user is the owner of this item
-        // Session's principal's name must match user name in mRequest
-        
-        RollerContext rctx = RollerContext.getRollerContext(mContext); 
-        Authenticator auth = rctx.getAuthenticator();
-        
-        String userName = auth.getAuthenticatedUserName(mRequest);
-            
-        // TODO: A hack to be replaced by Object.canEdit()
-        UserData owningUser = null;
-        if (mRequest.getAttribute(OWNING_USER) != null)
-        {
-            owningUser = (UserData)mRequest.getAttribute(OWNING_USER);
-        }
-        else
-        {
-            owningUser = getUser(); 
-        }
-        
-        if (    userName != null 
-             && owningUser != null
-             && userName.equalsIgnoreCase( owningUser.getUserName() )
-             && auth.isAuthenticatedUserInRole(mRequest,"editor"))
-        {
-            return true;
-        }
-        else
-        {
-            return false;
-        }
-    }
-
-    //------------------------------------------------------------------------
-    /**
-     * Get user by name.
-     */
-    public UserData getUser( String userName ) throws Exception
-    {
-        return getRoller().getUserManager().getUser(userName);
-    }
-
-    //------------------------------------------------------------------------
-=======
     
     //-----------------------------------------------------------------------------
->>>>>>> e78379f6
     
     public boolean isDateSpecified()
     {

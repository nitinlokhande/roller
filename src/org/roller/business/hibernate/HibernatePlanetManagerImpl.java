/*
 * Copyright 2005 Sun Microsystems, Inc.
 *
 * Licensed under the Apache License, Version 2.0 (the "License");
 * you may not use this file except in compliance with the License.
 * You may obtain a copy of the License at
 *
 *     http://www.apache.org/licenses/LICENSE-2.0
 *
 * Unless required by applicable law or agreed to in writing, software
 * distributed under the License is distributed on an "AS IS" BASIS,
 * WITHOUT WARRANTIES OR CONDITIONS OF ANY KIND, either express or implied.
 * See the License for the specific language governing permissions and
 * limitations under the License.
 */

package org.roller.business.hibernate;

import java.util.ArrayList;
import java.util.Date;
import java.util.HashMap;
import java.util.Iterator;
import java.util.List;
import java.util.Map;

import org.hibernate.Criteria;
import org.hibernate.HibernateException;
import org.hibernate.Query;
import org.hibernate.Session;
import org.hibernate.criterion.Expression;
import org.hibernate.criterion.Order;

import org.apache.commons.logging.Log;
import org.apache.commons.logging.LogFactory;
import org.roller.RollerException;
import org.roller.business.PersistenceStrategy;
import org.roller.business.PlanetManagerImpl;
import org.roller.config.RollerConfig;
import org.roller.model.Roller;
import org.roller.pojos.PlanetConfigData;
import org.roller.pojos.PlanetEntryData;
import org.roller.pojos.PlanetGroupData;
import org.roller.pojos.PlanetGroupSubscriptionAssoc;
import org.roller.pojos.PlanetSubscriptionData;


/**
 * Manages Planet Roller objects and entry aggregations in a database.
 * @author Dave Johnson
 */
public class HibernatePlanetManagerImpl extends PlanetManagerImpl
<<<<<<< HEAD
{    
    protected Map lastUpdatedByGroup = new HashMap();
    protected static final String NO_GROUP = "zzz_nogroup_zzz";
=======
{
    protected Map lastUpdatedByGroup = new HashMap();
    protected static final String NO_GROUP = "zzz_nogroup_zzz";     

>>>>>>> e78379f6
    private static Log logger = 
        LogFactory.getFactory().getInstance(HibernatePlanetManagerImpl.class);

    public HibernatePlanetManagerImpl(
        PersistenceStrategy strategy, Roller roller)
    {
        super(strategy, roller);
    }

    public void saveConfiguration(PlanetConfigData config) 
        throws RollerException
    {
        config.save();
    }
    
    public void saveGroup(PlanetGroupData group) throws RollerException
    {
        Iterator assocs = group.getGroupSubscriptionAssocs().iterator();
        while (assocs.hasNext())
        {
            PlanetGroupSubscriptionAssoc assoc = 
                    (PlanetGroupSubscriptionAssoc)assocs.next();
            assoc.save();
        }
        group.save();
    }
    
    public void saveEntry(PlanetEntryData entry) throws RollerException
    {
        entry.save();
    }
    
    public void saveSubscription(PlanetSubscriptionData sub) 
        throws RollerException
    {
        PlanetSubscriptionData existing = getSubscription(sub.getFeedUrl());
        if (existing == null || (existing.getId().equals(sub.getId()))) 
        {
            sub.save();
        }
        else 
        {
            throw new RollerException("ERROR: duplicate feed URLs not allowed");
        }
    }
    
    public PlanetConfigData getConfiguration() throws RollerException
    {
        PlanetConfigData config = null;
        try
        {
            Session session = ((HibernateStrategy)strategy).getSession();
            Criteria criteria = session.createCriteria(PlanetConfigData.class);
            criteria.setMaxResults(1);
            List list = criteria.list();
            config = list.size()!=0 ? (PlanetConfigData)list.get(0) : null;
            
            // We inject the cache dir into the config object here to maintain
            // compatibility with the standaline version of the aggregator.
            if (config != null) 
            {
                config.setCacheDir(
                    RollerConfig.getProperty("planet.aggregator.cache.dir"));
            }                
        }
        catch (HibernateException e)
        {
            throw new RollerException(e);
        }
        return config;
    }
    
    public List getGroups() throws RollerException
    {
        try
        {
            Session session = ((HibernateStrategy)strategy).getSession();
            Criteria criteria = session.createCriteria(PlanetGroupData.class);
            return criteria.list();
        }
        catch (HibernateException e)
        {
            throw new RollerException(e);
        }    
    }

    public List getGroupHandles() throws RollerException
    {
        List handles = new ArrayList();
        Iterator list = getGroups().iterator();
        while (list.hasNext()) 
        {
            PlanetGroupData group = (PlanetGroupData)list.next();
            handles.add(group.getHandle());
        }
        return handles;
    }
    
    public PlanetSubscriptionData getSubscription(String feedUrl) 
        throws RollerException
    {
        try
        {
            Session session = ((HibernateStrategy)strategy).getSession();
            Criteria criteria = 
                    session.createCriteria(PlanetSubscriptionData.class);
            criteria.setMaxResults(1);
            criteria.add(Expression.eq("feedUrl", feedUrl));
            List list = criteria.list();
            return list.size()!=0 ? (PlanetSubscriptionData)list.get(0) : null;
        }
        catch (HibernateException e)
        {
            throw new RollerException(e);
        }
    }
    
    public PlanetSubscriptionData getSubscriptionById(String id) 
        throws RollerException
    {
        return (PlanetSubscriptionData)
            strategy.load(id, PlanetSubscriptionData.class);
    }

    public PlanetGroupData getGroup(String handle) throws RollerException
    {
        try
        {
            Session session = ((HibernateStrategy)strategy).getSession();
            Criteria criteria = session.createCriteria(PlanetGroupData.class);
            criteria.setMaxResults(1);
            criteria.add(Expression.eq("handle", handle));
            List list = criteria.list();
            return list.size()!=0 ? (PlanetGroupData)list.get(0) : null;
        }
        catch (HibernateException e)
        {
            throw new RollerException(e);
        }
    }
    
    public PlanetGroupData getGroupById(String id) throws RollerException
    {
        return (PlanetGroupData)
            strategy.load(id, PlanetGroupData.class);
    }

    public synchronized List getAggregation(int maxEntries) throws RollerException
    {
        return getAggregation(null, maxEntries);
    }
    
    public synchronized List getAggregation(PlanetGroupData group, int maxEntries) 
        throws RollerException
    {
        List ret = null;
        try
        {
            String groupHandle = (group == null) ? NO_GROUP : group.getHandle();
<<<<<<< HEAD
            ret = (List)aggregationsByGroup.get(groupHandle);
            if (ret == null) 
            {
                long startTime = System.currentTimeMillis();
                Session session = 
                    ((HibernateStrategy)strategy).getSession();
                if (group != null)
                {
                    Query query = session.createQuery(
                        "select entry from org.roller.pojos.PlanetEntryData entry "
                        +"join entry.subscription.groupSubscriptionAssocs assoc "
                        +"where assoc.group=:group order by entry.published desc");
                    query.setEntity("group", group);
                    query.setMaxResults(maxEntries);
                    ret = query.list();
                }
                else
                {
                    Query query = session.createQuery(
                       "select entry from org.roller.pojos.PlanetEntryData entry "
                       +"join entry.subscription.groupSubscriptionAssocs assoc "
                       +"where "
                       +"assoc.group.handle='external' or assoc.group.handle='all'"
                       +" order by entry.published desc");
                    query.setMaxResults(maxEntries);
                    ret = query.list();
                }
                Date retLastUpdated = null;
                if (ret.size() > 0)
                {
                    PlanetEntryData entry = (PlanetEntryData)ret.get(0);
                    retLastUpdated = entry.getPublished();
                }
                else 
                {
                    retLastUpdated = new Date();
                }
                aggregationsByGroup.put(groupHandle, ret);
                lastUpdatedByGroup.put(groupHandle, retLastUpdated);

                long endTime = System.currentTimeMillis();
                logger.info("Generated aggregation in "
                                    +((endTime-startTime)/1000.0)+" seconds");
=======
            long startTime = System.currentTimeMillis();
            Session session = 
                ((HibernateStrategy)strategy).getSession();
            if (group != null)
            {
                Query query = session.createQuery(
                    "select entry from org.roller.pojos.PlanetEntryData entry "
                    +"join entry.subscription.groupSubscriptionAssocs assoc "
                    +"where assoc.group=:group order by entry.published desc");
                query.setEntity("group", group);
                query.setMaxResults(maxEntries);
                ret = query.list();
            }
            else
            {
                Query query = session.createQuery(
                   "select entry from org.roller.pojos.PlanetEntryData entry "
                   +"join entry.subscription.groupSubscriptionAssocs assoc "
                   +"where "
                   +"assoc.group.handle='external' or assoc.group.handle='all'"
                   +" order by entry.published desc");
                query.setMaxResults(maxEntries);
                ret = query.list();
            }
            Date retLastUpdated = null;
            if (ret.size() > 0)
            {
                PlanetEntryData entry = (PlanetEntryData)ret.get(0);
                retLastUpdated = entry.getPublished();
            }
            else 
            {
                retLastUpdated = new Date();
>>>>>>> e78379f6
            }
            lastUpdatedByGroup.put(groupHandle, retLastUpdated);

            long endTime = System.currentTimeMillis();
            logger.info("Generated aggregation in "
                                +((endTime-startTime)/1000.0)+" seconds");
        }
        catch (Throwable e)
        {
            logger.error("ERROR: building aggregation for: "+group, e);
            throw new RollerException(e);
        }
        return ret; 
    }

    public void deleteEntry(PlanetEntryData entry) throws RollerException
    {
        entry.remove();
    }

    public void deleteGroup(PlanetGroupData group) throws RollerException
    {
        group.remove();
    }

    public void deleteSubscription(PlanetSubscriptionData sub) 
        throws RollerException
    {
        sub.remove();
    }
    
    public Iterator getAllSubscriptions()
    {
        try
        {
            Session session = ((HibernateStrategy)strategy).getSession();
            Criteria criteria = 
                    session.createCriteria(PlanetSubscriptionData.class);
            criteria.addOrder(Order.asc("feedUrl"));
            List list = criteria.list();
            return list.iterator();
        }
        catch (Throwable e)
        {
            throw new RuntimeException(
                    "ERROR fetching subscription collection", e);
        }
    }
    
    public int getSubscriptionCount() throws RollerException 
    {
        try
        {
            Session session = ((HibernateStrategy)strategy).getSession();
            Integer count = (Integer)session.createQuery(
                "select count(*) from org.roller.pojos.PlanetSubscriptionData").uniqueResult();
            return count.intValue();
        }
        catch (Throwable e)
        {
            throw new RuntimeException(
                    "ERROR fetching subscription count", e);
        }
    }

    public synchronized List getTopSubscriptions(int max) throws RollerException
    {
        String groupHandle = NO_GROUP;
<<<<<<< HEAD
        List ret = (List)topSubscriptionsByGroup.get(groupHandle);
        if (ret == null)
        {
            try
            {
                Session session = ((HibernateStrategy)strategy).getSession();
                Criteria criteria = 
                        session.createCriteria(PlanetSubscriptionData.class);
                criteria.setMaxResults(max);
                criteria.addOrder(Order.desc("inboundblogs"));
                ret = criteria.list();
            }
            catch (HibernateException e)
            {
                throw new RollerException(e);
            }
            topSubscriptionsByGroup.put(groupHandle, ret);
=======
        List ret = null;
        try
        {
            Session session = ((HibernateStrategy)strategy).getSession();
            Criteria criteria = 
                    session.createCriteria(PlanetSubscriptionData.class);
            criteria.setMaxResults(max);
            criteria.addOrder(Order.desc("inboundblogs"));
            ret = criteria.list();
        }
        catch (HibernateException e)
        {
            throw new RollerException(e);
>>>>>>> e78379f6
        }
        return ret;
    }

    public synchronized List getTopSubscriptions(
            PlanetGroupData group, int max) throws RollerException
    {
        String groupHandle = (group == null) ? NO_GROUP : group.getHandle();
<<<<<<< HEAD
        List ret = (List)topSubscriptionsByGroup.get(groupHandle);
        if (ret == null)
        {
            try
            {
                Session session = ((HibernateStrategy)strategy).getSession();
                Query query = session.createQuery(
                 "select sub from org.roller.pojos.PlanetSubscriptionData sub "
                   +"join sub.groupSubscriptionAssocs assoc "
                   +"where "
                   +"assoc.group.handle=:groupHandle "
                   +"order by sub.inboundblogs desc");
                query.setString("groupHandle", group.getHandle());
                query.setMaxResults(max);
                ret = query.list();
            }
            catch (HibernateException e)
            {
                throw new RollerException(e);
            }
            topSubscriptionsByGroup.put(groupHandle, ret);
        }
        return ret;
    }
        
    public synchronized void clearCachedAggregations() 
    {
        aggregationsByGroup.purge();
        topSubscriptionsByGroup.purge();
=======
        List ret = null;
        try
        {
            Session session = ((HibernateStrategy)strategy).getSession();
            Query query = session.createQuery(
             "select sub from org.roller.pojos.PlanetSubscriptionData sub "
               +"join sub.groupSubscriptionAssocs assoc "
               +"where "
               +"assoc.group.handle=:groupHandle "
               +"order by sub.inboundblogs desc");
            query.setString("groupHandle", group.getHandle());
            query.setMaxResults(max);
            ret = query.list();
        }
        catch (HibernateException e)
        {
            throw new RollerException(e);
        }
        return ret;
    }
    
    public synchronized void clearCachedAggregations() 
    {
>>>>>>> e78379f6
        lastUpdatedByGroup.clear();
    }
    
    public Date getLastUpdated()
    {
        return (Date)lastUpdatedByGroup.get(NO_GROUP);
    }
    
    public Date getLastUpdated(PlanetGroupData group)
    {
        return (Date)lastUpdatedByGroup.get(group);
    }
}
<|MERGE_RESOLUTION|>--- conflicted
+++ resolved
@@ -49,16 +49,10 @@
  * @author Dave Johnson
  */
 public class HibernatePlanetManagerImpl extends PlanetManagerImpl
-<<<<<<< HEAD
-{    
-    protected Map lastUpdatedByGroup = new HashMap();
-    protected static final String NO_GROUP = "zzz_nogroup_zzz";
-=======
 {
     protected Map lastUpdatedByGroup = new HashMap();
     protected static final String NO_GROUP = "zzz_nogroup_zzz";     
 
->>>>>>> e78379f6
     private static Log logger = 
         LogFactory.getFactory().getInstance(HibernatePlanetManagerImpl.class);
 
@@ -218,51 +212,6 @@
         try
         {
             String groupHandle = (group == null) ? NO_GROUP : group.getHandle();
-<<<<<<< HEAD
-            ret = (List)aggregationsByGroup.get(groupHandle);
-            if (ret == null) 
-            {
-                long startTime = System.currentTimeMillis();
-                Session session = 
-                    ((HibernateStrategy)strategy).getSession();
-                if (group != null)
-                {
-                    Query query = session.createQuery(
-                        "select entry from org.roller.pojos.PlanetEntryData entry "
-                        +"join entry.subscription.groupSubscriptionAssocs assoc "
-                        +"where assoc.group=:group order by entry.published desc");
-                    query.setEntity("group", group);
-                    query.setMaxResults(maxEntries);
-                    ret = query.list();
-                }
-                else
-                {
-                    Query query = session.createQuery(
-                       "select entry from org.roller.pojos.PlanetEntryData entry "
-                       +"join entry.subscription.groupSubscriptionAssocs assoc "
-                       +"where "
-                       +"assoc.group.handle='external' or assoc.group.handle='all'"
-                       +" order by entry.published desc");
-                    query.setMaxResults(maxEntries);
-                    ret = query.list();
-                }
-                Date retLastUpdated = null;
-                if (ret.size() > 0)
-                {
-                    PlanetEntryData entry = (PlanetEntryData)ret.get(0);
-                    retLastUpdated = entry.getPublished();
-                }
-                else 
-                {
-                    retLastUpdated = new Date();
-                }
-                aggregationsByGroup.put(groupHandle, ret);
-                lastUpdatedByGroup.put(groupHandle, retLastUpdated);
-
-                long endTime = System.currentTimeMillis();
-                logger.info("Generated aggregation in "
-                                    +((endTime-startTime)/1000.0)+" seconds");
-=======
             long startTime = System.currentTimeMillis();
             Session session = 
                 ((HibernateStrategy)strategy).getSession();
@@ -296,7 +245,6 @@
             else 
             {
                 retLastUpdated = new Date();
->>>>>>> e78379f6
             }
             lastUpdatedByGroup.put(groupHandle, retLastUpdated);
 
@@ -365,25 +313,6 @@
     public synchronized List getTopSubscriptions(int max) throws RollerException
     {
         String groupHandle = NO_GROUP;
-<<<<<<< HEAD
-        List ret = (List)topSubscriptionsByGroup.get(groupHandle);
-        if (ret == null)
-        {
-            try
-            {
-                Session session = ((HibernateStrategy)strategy).getSession();
-                Criteria criteria = 
-                        session.createCriteria(PlanetSubscriptionData.class);
-                criteria.setMaxResults(max);
-                criteria.addOrder(Order.desc("inboundblogs"));
-                ret = criteria.list();
-            }
-            catch (HibernateException e)
-            {
-                throw new RollerException(e);
-            }
-            topSubscriptionsByGroup.put(groupHandle, ret);
-=======
         List ret = null;
         try
         {
@@ -397,7 +326,6 @@
         catch (HibernateException e)
         {
             throw new RollerException(e);
->>>>>>> e78379f6
         }
         return ret;
     }
@@ -406,37 +334,6 @@
             PlanetGroupData group, int max) throws RollerException
     {
         String groupHandle = (group == null) ? NO_GROUP : group.getHandle();
-<<<<<<< HEAD
-        List ret = (List)topSubscriptionsByGroup.get(groupHandle);
-        if (ret == null)
-        {
-            try
-            {
-                Session session = ((HibernateStrategy)strategy).getSession();
-                Query query = session.createQuery(
-                 "select sub from org.roller.pojos.PlanetSubscriptionData sub "
-                   +"join sub.groupSubscriptionAssocs assoc "
-                   +"where "
-                   +"assoc.group.handle=:groupHandle "
-                   +"order by sub.inboundblogs desc");
-                query.setString("groupHandle", group.getHandle());
-                query.setMaxResults(max);
-                ret = query.list();
-            }
-            catch (HibernateException e)
-            {
-                throw new RollerException(e);
-            }
-            topSubscriptionsByGroup.put(groupHandle, ret);
-        }
-        return ret;
-    }
-        
-    public synchronized void clearCachedAggregations() 
-    {
-        aggregationsByGroup.purge();
-        topSubscriptionsByGroup.purge();
-=======
         List ret = null;
         try
         {
@@ -460,7 +357,6 @@
     
     public synchronized void clearCachedAggregations() 
     {
->>>>>>> e78379f6
         lastUpdatedByGroup.clear();
     }
     

<?xml version="1.0" encoding="UTF-8"?>
<!--
Licensed to the Apache Software Foundation (ASF) under one or more
contributor license agreements.  See the NOTICE file distributed with
this work for additional information regarding copyright ownership.
The ASF licenses this file to You under the Apache License, Version 2.0
(the "License"); you may not use this file except in compliance with
the License.  You may obtain a copy of the License at

    http://www.apache.org/licenses/LICENSE-2.0

Unless required by applicable law or agreed to in writing, software
distributed under the License is distributed on an "AS IS" BASIS,
WITHOUT WARRANTIES OR CONDITIONS OF ANY KIND, either express or implied.
See the License for the specific language governing permissions and
limitations under the License.
-->
<project xmlns="http://maven.apache.org/POM/4.0.0"
         xmlns:xsi="http://www.w3.org/2001/XMLSchema-instance"
         xsi:schemaLocation="http://maven.apache.org/POM/4.0.0 http://maven.apache.org/xsd/maven-4.0.0.xsd">

    <modelVersion>4.0.0</modelVersion>

    <parent>
        <groupId>org.apache.roller</groupId>
        <artifactId>roller-project</artifactId>
        <version>6.0.0-SNAPSHOT</version>
        <relativePath>../pom.xml</relativePath>
    </parent>

    <name>Roller webapp</name>
    <artifactId>roller-webapp</artifactId>
    <packaging>war</packaging>

    <properties>
        <ant.version>1.10.1</ant.version>
        <commons-validator.version>1.6</commons-validator.version>
        <commons-beanutils.version>1.9.3</commons-beanutils.version>
        <commons-httpclient.version>3.1</commons-httpclient.version>
        <commons-codec.version>1.10</commons-codec.version>
        <eclipse-link.version>2.5.2</eclipse-link.version>
        <guice.version>4.1.0</guice.version>
        <java-mail.version>1.4.7</java-mail.version>
        <jsp-api.version>2.2</jsp-api.version>
        <jstl.version>1.2</jstl.version>
        <log4j.version>1.2.17</log4j.version>
        <log4j2.version>2.8.2</log4j2.version>
        <lucene.version>4.10.4</lucene.version>
        <oauth-core.version>20100527</oauth-core.version>
        <maven-war.version>3.1.0</maven-war.version>
        <maven-surefire.version>2.17</maven-surefire.version>
        <maven-antrun.version>1.0b3</maven-antrun.version>
        <rome.version>1.7.4</rome.version>
        <servlet.version>3.0.1</servlet.version>
        <slf4j.version>1.7.25</slf4j.version>
        <spring.version>4.1.4.RELEASE</spring.version>
        <spring.security.version>3.2.5.RELEASE</spring.security.version>
<<<<<<< HEAD
        <struts.version>2.5.16</struts.version>
=======
        <struts.version>2.5.17</struts.version>
>>>>>>> ad62b85b
        <velocity.version>1.7</velocity.version>
        <webjars.version>1.5</webjars.version>
        <ws-commons-util.version>1.0.2</ws-commons-util.version>
        <xml-security.version>1.3.0</xml-security.version>
        <xmlrpc-version>3.1.3</xmlrpc-version>
    </properties>

    <dependencies>


        <!-- Java EE deps -->

        <dependency>
            <groupId>javax.servlet</groupId>
            <artifactId>javax.servlet-api</artifactId>
            <version>${servlet.version}</version>
            <scope>provided</scope>
        </dependency>

        <dependency>
            <groupId>javax.servlet.jsp</groupId>
            <artifactId>jsp-api</artifactId>
            <version>${jsp-api.version}</version>
            <scope>provided</scope>
        </dependency>

        <dependency>
            <groupId>javax.servlet</groupId>
            <artifactId>jstl</artifactId>
            <version>${jstl.version}</version>
        </dependency>

        <dependency>
            <groupId>javax.mail</groupId>
            <artifactId>mail</artifactId>
            <version>${java-mail.version}</version>
            <scope>provided</scope>
        </dependency>

        <!-- Eclipselink JPA is the default JPA implementation used by
             Roller, comment out this dependency and uncomment Hibernate's
             to use that stack instead.

             Logging, other special configuration during JUnit tests can be
             placed in the src/test/resources/roller-custom.properties
             file.
         -->
        <dependency>
            <groupId>org.eclipse.persistence</groupId>
            <artifactId>eclipselink</artifactId>
            <version>${eclipse-link.version}</version>
        </dependency>

        <!-- Alternative testing with Hibernate (used by default with JBoss)
             Important: set hibernate.transaction.factory_class=org.hibernate.transaction.JDBCTransactionFactory
             in your roller-custom.properties if using Hibernate with Tomcat

             org.javassist:javassist:3.15.0 cannot replace differently named javassist:javassist:3.11.0
             always provided by struts2-spring-plugin so filtering it out; already provided by JBoss anyway

             Note: Apache cannot distribute Hibernate due to it being LGPL, so these dependencies must be
             commented out in trunk.  We have this dependency declaration to help with testing on JBoss
             which uses Hibernate.
        -->
        <!--dependency>
            <groupId>org.hibernate</groupId>
            <artifactId>hibernate-entitymanager</artifactId>
            <version>4.2.3.Final</version>
            <exclusions>
                <exclusion>
                    <groupId>org.javassist</groupId>
                    <artifactId>javassist</artifactId>
                </exclusion>
            </exclusions>
        </dependency>

        <dependency>
            <groupId>org.slf4j</groupId>
            <artifactId>slf4j-jdk14</artifactId>
            <version>1.6.1</version>
            <scope>runtime</scope>
        </dependency-->

        <!-- To test with OpenJPA instead of EclipseLink, will need to add OpenJPA
             dependencies and static bytecode enhancement of the generated JPA classes
             to this pom.xml.  Check the Roller source code repository for a copy of
             this pom.xml prior to July 2013 for the necessary OpenJPA configuration -->


        <!-- Apache deps include Velocity, Struts, Lucene, HttpClient and XML-RPC -->

        <dependency>
            <groupId>org.apache.velocity</groupId>
            <artifactId>velocity</artifactId>
            <version>${velocity.version}</version>
        </dependency>

        <dependency>
            <groupId>org.apache.struts</groupId>
            <artifactId>struts2-core</artifactId>
            <version>${struts.version}</version>
        </dependency>

        <dependency>
            <groupId>org.apache.struts</groupId>
            <artifactId>struts2-spring-plugin</artifactId>
            <version>${struts.version}</version>
        </dependency>

        <dependency>
            <groupId>org.apache.struts</groupId>
            <artifactId>struts2-convention-plugin</artifactId>
            <version>${struts.version}</version>
        </dependency>

        <dependency>
            <groupId>org.apache.struts</groupId>
            <artifactId>struts2-tiles-plugin</artifactId>
            <version>${struts.version}</version>
        </dependency>

        <dependency>
            <groupId>org.webjars</groupId>
            <artifactId>bootstrap</artifactId>
            <version>3.3.7</version>
        </dependency>

        <dependency>
            <groupId>org.webjars</groupId>
            <artifactId>jquery</artifactId>
            <version>3.3.1</version>
        </dependency>

        <dependency>
            <groupId>org.webjars</groupId>
            <artifactId>jquery-ui</artifactId>
            <version>1.12.1</version>
        </dependency>

        <dependency>
            <groupId>org.apache.lucene</groupId>
            <artifactId>lucene-analyzers-common</artifactId>
            <scope>compile</scope>
            <version>${lucene.version}</version>
        </dependency>

        <dependency>
            <groupId>org.apache.lucene</groupId>
            <artifactId>lucene-queryparser</artifactId>
            <scope>compile</scope>
            <version>${lucene.version}</version>
        </dependency>

        <dependency>
            <groupId>log4j</groupId>
            <artifactId>log4j</artifactId>
            <version>${log4j.version}</version>
        </dependency>

        <dependency>
            <groupId>org.apache.logging.log4j</groupId>
            <artifactId>log4j-core</artifactId>
            <version>${log4j2.version}</version>
        </dependency>

        <dependency>
            <groupId>commons-validator</groupId>
            <artifactId>commons-validator</artifactId>
            <version>${commons-validator.version}</version>
            <type>jar</type>
        </dependency>

        <dependency>
            <groupId>commons-beanutils</groupId>
            <artifactId>commons-beanutils</artifactId>
            <version>${commons-beanutils.version}</version>
        </dependency>

        <dependency>
            <groupId>commons-httpclient</groupId>
            <artifactId>commons-httpclient</artifactId>
            <version>${commons-httpclient.version}</version>
        </dependency>

        <dependency>
            <groupId>commons-codec</groupId>
            <artifactId>commons-codec</artifactId>
            <version>${commons-codec.version}</version>
        </dependency>

        <dependency>
            <groupId>xml-security</groupId>
            <artifactId>xmlsec</artifactId>
            <version>${xml-security.version}</version>
        </dependency>

        <dependency>
            <groupId>org.apache.xmlrpc</groupId>
            <artifactId>xmlrpc-common</artifactId>
            <version>${xmlrpc-version}</version>
        </dependency>

        <dependency>
            <groupId>org.apache.xmlrpc</groupId>
            <artifactId>xmlrpc-client</artifactId>
            <version>${xmlrpc-version}</version>
        </dependency>

        <dependency>
            <groupId>org.apache.xmlrpc</groupId>
            <artifactId>xmlrpc-server</artifactId>
            <version>${xmlrpc-version}</version>
            <exclusions>
                <exclusion>
                    <groupId>javax.servlet</groupId>
                    <artifactId>servlet-api</artifactId>
                </exclusion>
            </exclusions>
        </dependency>

        <dependency>
            <groupId>org.apache.ws.commons.util</groupId>
            <artifactId>ws-commons-util</artifactId>
            <version>${ws-commons-util.version}</version>
            <exclusions>
                <exclusion>
                    <groupId>xml-apis</groupId>
                    <artifactId>xml-apis</artifactId>
                </exclusion>
            </exclusions>
        </dependency>


        <!-- Spring deps (needed only for Spring Security) -->

        <dependency>
            <groupId>org.springframework</groupId>
            <artifactId>spring-web</artifactId>
            <version>${spring.version}</version>
            <exclusions>
                <exclusion>
                    <groupId>aopalliance</groupId>
                    <artifactId>aopalliance</artifactId>
                </exclusion>
            </exclusions>
        </dependency>

        <dependency>
            <groupId>org.springframework</groupId>
            <artifactId>spring-context</artifactId>
            <version>${spring.version}</version>
        </dependency>

        <dependency>
            <groupId>org.springframework.security</groupId>
            <artifactId>spring-security-config</artifactId>
            <version>${spring.security.version}</version>
        </dependency>

        <dependency>
            <groupId>org.springframework.security</groupId>
            <artifactId>spring-security-ldap</artifactId>
            <version>${spring.security.version}</version>
        </dependency>

        <dependency>
            <groupId>org.springframework.security</groupId>
            <artifactId>spring-security-openid</artifactId>
            <version>${spring.security.version}</version>
        </dependency>

        <dependency>
            <groupId>org.springframework.security</groupId>
            <artifactId>spring-security-taglibs</artifactId>
            <version>${spring.security.version}</version>
            <exclusions>
                <exclusion>
                    <groupId>org.springframework</groupId>
                    <artifactId>spring-web</artifactId>
                </exclusion>
            </exclusions>
        </dependency>

        <dependency>
            <groupId>org.springframework.security</groupId>
            <artifactId>spring-security-acl</artifactId>
            <version>${spring.security.version}</version>
            <exclusions>
                <exclusion>
                    <groupId>org.springframework</groupId>
                    <artifactId>spring-jdbc</artifactId>
                </exclusion>
            </exclusions>
        </dependency>


        <!-- Other deps include Guice and ROME -->

        <dependency>
            <groupId>com.google.inject</groupId>
            <artifactId>guice</artifactId>
            <version>${guice.version}</version>
        </dependency>

        <dependency>
            <groupId>org.slf4j</groupId>
            <artifactId>slf4j-log4j12</artifactId>
            <version>${slf4j.version}</version>
            <scope>runtime</scope>
        </dependency>

        <dependency>
            <groupId>com.jgeppert.struts2.bootstrap</groupId>
            <artifactId>struts2-bootstrap-plugin</artifactId>
            <version>2.5.2</version>
        </dependency>

        <dependency>
            <groupId>xml-security</groupId>
            <artifactId>xmlsec</artifactId>
            <version>1.3.0</version>
        </dependency>

        <dependency>
            <groupId>com.rometools</groupId>
            <artifactId>rome-fetcher</artifactId>
            <version>${rome.version}</version>
            <scope>compile</scope>
        </dependency>

        <dependency>
            <groupId>com.rometools</groupId>
            <artifactId>rome-propono</artifactId>
            <version>${rome.version}</version>
            <scope>compile</scope>
            <exclusions>
                <exclusion>
                    <groupId>xmlrpc</groupId>
                    <artifactId>xmlrpc-common</artifactId>
                </exclusion>
                <exclusion>
                    <groupId>xmlrpc</groupId>
                    <artifactId>xmlrpc-client</artifactId>
                </exclusion>
            </exclusions>
        </dependency>

        <dependency>
            <groupId>org.webjars</groupId>
            <artifactId>webjars-servlet-2.x</artifactId>
            <version>${webjars.version}</version>
        </dependency>

        <dependency>
            <groupId>net.oauth.core</groupId>
            <artifactId>oauth-provider</artifactId>
            <scope>compile</scope>
            <version>${oauth-core.version}</version>
        </dependency>

        <!-- Test deps -->

        <dependency>
            <groupId>junit</groupId>
            <artifactId>junit</artifactId>
            <scope>test</scope>
        </dependency>

        <dependency>
            <groupId>org.apache.ant</groupId>
            <artifactId>ant</artifactId>
            <version>${ant.version}</version>
            <scope>test</scope>
        </dependency>

        <dependency>
            <groupId>org.apache.derby</groupId>
            <artifactId>derbynet</artifactId>
            <version>${derby.version}</version>
            <scope>test</scope>
        </dependency>

        <dependency>
            <groupId>org.apache.derby</groupId>
            <artifactId>derbyclient</artifactId>
            <version>${derby.version}</version>
            <scope>test</scope>
        </dependency>

    </dependencies>

    <build>

        <finalName>roller</finalName>

        <plugins>

            <plugin>
                <groupId>org.apache.maven.plugins</groupId>
                <artifactId>maven-war-plugin</artifactId>
                <version>${maven-war.version}</version>
                <configuration>
                    <attachClasses>true</attachClasses>
                </configuration>
            </plugin>

            <plugin>
                <groupId>org.eclipse.jetty</groupId>
                <artifactId>jetty-maven-plugin</artifactId>
                <configuration>
                    <webApp>
                        <contextPath>/roller</contextPath>
                    </webApp>
                    <jettyXml>src/test/resources/jetty.xml</jettyXml>
                    <systemProperties>
                        <systemProperty>
                            <name>roller.custom.config</name>
                            <value>${project.build.directory}/test-classes/roller-jettyrun.properties</value>
                        </systemProperty>
                    </systemProperties>
                </configuration>
                <dependencies>
                    <!-- Dependencies needed when using mvn jetty:run, not mvn test -->
                    <dependency>
                        <groupId>org.apache.derby</groupId>
                        <artifactId>derby</artifactId>
                        <version>${derby.version}</version>
                    </dependency>
                    <dependency>
                        <groupId>org.apache.derby</groupId>
                        <artifactId>derbyclient</artifactId>
                        <version>${derby.version}</version>
                    </dependency>
                    <dependency>
	                    <groupId>javax.mail</groupId>
	                    <artifactId>mail</artifactId>
	                    <version>${java-mail.version}</version>
                    </dependency>
                </dependencies>
            </plugin>

            <!-- Activates the Derby database for unit tests and mvn jetty:run -->
            <plugin>
                <groupId>com.btmatthews.maven.plugins.inmemdb</groupId>
                <artifactId>inmemdb-maven-plugin</artifactId>
                <executions>
                    <execution>
                        <id>run</id>
                        <phase>test-compile</phase>
                        <goals>
                            <goal>run</goal>
                        </goals>
                        <configuration>
                            <daemon>true</daemon>
                            <type>derby</type>
                            <database>rollerdb</database>
                            <username>APP</username>
                            <password>APP</password>
                            <port>4224</port>
                            <sources>
                                <script>
                                    <sourceFile>${pom.basedir}/target/dbscripts/derby/createdb.sql</sourceFile>
                                </script>
                            </sources>
                        </configuration>
                    </execution>
                    <execution>
                        <id>stop</id>
                        <phase>package</phase>
                        <goals>
                            <goal>stop</goal>
                        </goals>
                    </execution>
                </executions>
            </plugin>

            <plugin>
                <artifactId>maven-resources-plugin</artifactId>
                <version>2.6</version>

                <executions>

                    <execution>
                        <id>copy-main-resources</id>
                        <phase>validate</phase>
                        <goals>
                            <goal>copy-resources</goal>
                        </goals>
                        <configuration>
                            <outputDirectory>${basedir}/target/classes</outputDirectory>
                            <resources>
                                <resource>
                                    <directory>src/main/resources</directory>
                                    <filtering>false</filtering>
                                </resource>
                            </resources>
                        </configuration>
                    </execution>

                    <execution>
                        <id>copy-dbscripts-resources</id>
                        <phase>generate-resources</phase>
                        <goals>
                            <goal>copy-resources</goal>
                        </goals>
                        <configuration>
                            <includeEmptyDirs>true</includeEmptyDirs>
                            <outputDirectory>${basedir}/target/dbscripts</outputDirectory>
                            <resources>
                                <resource>
                                    <directory>${basedir}/src/main/resources/sql</directory>
                                    <filtering>false</filtering>
                                </resource>
                            </resources>
                        </configuration>
                    </execution>
                   
                    <execution>
                        <id>copy-resources</id>
                        <phase>process-resources</phase>
                        <goals>
                            <goal>copy-resources</goal>
                        </goals>
                        <configuration>
                            <outputDirectory>${project.build.directory}/roller/WEB-INF/classes/dbscripts</outputDirectory>
                            <resources>
                                <resource>
                                    <directory>target/dbscripts</directory>
                                    <filtering>false</filtering>
                                    <includes>
                                        <include>**/*.sql</include>
                                    </includes>
                                </resource>
                            </resources>
                        </configuration>
                    </execution>

                </executions>
                
                <configuration>
                    <includeEmptyDirs>true</includeEmptyDirs>
                </configuration>

            </plugin>

            <plugin>
                <artifactId>maven-surefire-plugin</artifactId>
                <version>2.17</version>
                <configuration>
                    <systemProperties>
                        <property>
                            <name>project.build.directory</name>
                            <value>${basedir}/target</value>
                        </property>
                    </systemProperties>
                    <!--excludes>
                        <exclude>**/??.java</exclude>
                    </excludes-->
                </configuration>
            </plugin>

            <plugin>
                <artifactId>maven-antrun-plugin</artifactId>
                <version>1.7</version>
                <dependencies>
                    <dependency>
                        <groupId>ant-contrib</groupId>
                        <artifactId>ant-contrib</artifactId>
                        <version>${maven-antrun.version}</version>
                        <exclusions>
                            <exclusion>
                                <groupId>ant</groupId>
                                <artifactId>ant</artifactId>
                            </exclusion>
                        </exclusions>
                    </dependency>
                </dependencies>

                <executions>
                    <execution>
                        <id>gen-db-scripts</id>
                        <phase>generate-resources</phase>
                        <goals>
                            <goal>run</goal>
                        </goals>
                        <configuration>
                            <target>
                                <!-- Workaround for git distribution that doesn't keep empty directories.
                                     For detail check [ROL-2086] -->
                                <taskdef resource="net/sf/antcontrib/antlib.xml" />
                                <property file="${basedir}/src/main/resources/sql/dbscripts.properties" />
                                <for list="${databases}" param="database" delimiter=" ">
                                    <sequential>
                                        <mkdir dir="${basedir}/target/dbscripts/@{database}" />
                                    </sequential>
                                </for>

                                <taskdef name="texen"
                                         classname="org.apache.velocity.texen.ant.TexenTask"
                                         classpathref="maven.compile.classpath"/>
                                <texen
                                    controlTemplate  ="control.vm"
                                    contextProperties="${basedir}/src/main/resources/sql/dbscripts.properties"
                                    templatePath     ="${basedir}/src/main/resources/sql"
                                    outputDirectory  ="${basedir}/target/dbscripts"
                                    outputFile       ="README.txt"/>
                            </target>
                        </configuration>
                    </execution>
                </executions>
            </plugin>

            <plugin>
                <groupId>org.codehaus.mojo</groupId>
                <artifactId>buildnumber-maven-plugin</artifactId>
                <version>1.3</version>
                <executions>
                    <execution>
                        <phase>validate</phase>
                        <goals>
                            <goal>create</goal>
                        </goals>
                    </execution>
                </executions>
                <configuration>
                    <doUpdate>false</doUpdate>
                    <revisionOnScmFailure>UNKNOWN</revisionOnScmFailure>
                </configuration>
            </plugin>

        </plugins>

        <testResources>
            <testResource>
                <directory>${project.basedir}/../app/src/main/webapp/</directory>
                <filtering>false</filtering>
                <includes>
                    <include>themes/**</include>
                </includes>
            </testResource>
            <testResource>
                <directory>${project.basedir}/src/test/resources</directory>
                <filtering>true</filtering>
                <includes>
                    <include>**/**</include>
                </includes>
            </testResource>
        </testResources>

        <resources>
            <resource>
                <directory>${project.basedir}/src/main/resources</directory>
                <filtering>false</filtering>
                <includes>
                    <include>org/**</include>
                </includes>
                <excludes>
                    <exclude>**/sql/**</exclude>
                </excludes>
            </resource>
            <resource>
                <!-- ensure version gets substitution -->
                <directory>${project.basedir}/src/main/resources-filtered</directory>
                <filtering>true</filtering>
                <includes>
                    <include>roller-version.properties</include>
                </includes>
            </resource>
        </resources>

    </build>

</project><|MERGE_RESOLUTION|>--- conflicted
+++ resolved
@@ -55,11 +55,7 @@
         <slf4j.version>1.7.25</slf4j.version>
         <spring.version>4.1.4.RELEASE</spring.version>
         <spring.security.version>3.2.5.RELEASE</spring.security.version>
-<<<<<<< HEAD
-        <struts.version>2.5.16</struts.version>
-=======
         <struts.version>2.5.17</struts.version>
->>>>>>> ad62b85b
         <velocity.version>1.7</velocity.version>
         <webjars.version>1.5</webjars.version>
         <ws-commons-util.version>1.0.2</ws-commons-util.version>

--- conflicted
+++ resolved
@@ -1,8 +1,3 @@
-<<<<<<< HEAD
-<?xml version="1.0"?>
-<!DOCTYPE Configure PUBLIC "-//Mort Bay Consulting//DTD Configure//EN" "http://www.eclipse.org/jetty/configure.dtd">
-<Configure id="Server" class="org.eclipse.jetty.server.Server">
-=======
 <?xml version="1.0" encoding="UTF-8"?>
 <!--
   Licensed to the Apache Software Foundation (ASF) under one or more
@@ -10,7 +5,6 @@
   under the Apache License, Version 2.0 (the "License"); you may not
   use this file except in compliance with the License.
   You may obtain a copy of the License at
->>>>>>> f0433b70
 
       http://www.apache.org/licenses/LICENSE-2.0
 

--- conflicted
+++ resolved
@@ -41,7 +41,6 @@
         <label class="col-sm-3"></label>
         <div class="col-sm-9 controls">
             <s:text name="createWebsite.weblogUrl" />:&nbsp;
-<<<<<<< HEAD
             <s:property value="absoluteSiteURL" />/<span id="handlePreview" style="color:red">
             <s:if test="bean.handle != null">
                 <s:property value="bean.handle"/>
@@ -82,56 +81,6 @@
 
     <input class="btn" type="button" value="<s:text name="generic.cancel"/>"
            onclick="window.location='<s:url action="menu"/>'"/>
-=======
-            <s:property value="absoluteSiteURL" />/<span id="handlePreview" style="color:red"><s:if test="bean.handle != null"><s:property value="bean.handle"/></s:if><s:else>handle</s:else></span>
-        </span>
-    </td>
-    <td class="description"><s:text name="createWebsite.tip.handle" /></td>
-</tr>
-
-<tr>
-    <td class="label"><label for="emailAddress" /><s:text name="createWebsite.emailAddress" /></label></td>
-    <td class="field"><s:textfield name="bean.emailAddress" size="40" maxlength="50" /></td>
-    <td class="description"><s:text name="createWebsite.tip.email" /></td>
-</tr>
-
-<tr>
-    <td class="label"><label for="locale" /><s:text name="createWebsite.locale" /></label></td>
-    <td class="field">
-       <s:select name="bean.locale" size="1" list="localesList" listValue="displayName" />
-    </td>
-    <td class="description"><s:text name="createWebsite.tip.locale" /></td>
-</tr>
-
-<tr>
-    <td class="label"><label for="timeZone" /><s:text name="createWebsite.timeZone" /></label></td>
-    <td class="field">
-       <s:select name="bean.timeZone" size="1" list="timeZonesList" />
-    </td>
-    <td class="description"><s:text name="createWebsite.tip.timezone" /></td>
-</tr>
-
-<tr>
-    <td class="label"><label for="theme" /><s:text name="createWebsite.theme" /></label></td>
-    <td class="field" ng-app="themeSelectModule" ng-controller="themeController">
-        <select id="themeSelector" name="bean.theme" size="1"
-        ng-model="selectedTheme" ng-options="theme as theme.name for theme in themes track by theme.id"></select>
-        <br />
-        <br />
-        <p>{{ selectedTheme.description }}</p>
-        <br />
-        <img ng-src="<s:property value='siteURL'/>{{ selectedTheme.previewPath }}"/>
-    </td>
-    <td class="description"><s:text name="createWebsite.tip.theme" /></td>
-</tr>
-
-</table>
-
-<br />
-
-<s:submit value="%{getText('createWebsite.button.save')}" />
-<input type="button" value="<s:text name="generic.cancel"/>" onclick="window.location='<s:url action="menu"/>'" />
->>>>>>> 96e845ad
 
 </s:form>
 

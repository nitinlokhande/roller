--- conflicted
+++ resolved
@@ -37,15 +37,9 @@
 /**
  * Edit a new or existing folder.
  */
-<<<<<<< HEAD
-@AllowedMethods({"execute","save"})
+// TODO: make this work @AllowedMethods({"execute","save"})
 public class FolderEdit extends UIAction implements ServletResponseAware {
 
-=======
-// TODO: make this work @AllowedMethods({"execute","save"})
-public class FolderEdit extends UIAction {
-    
->>>>>>> 8a46131d
     private static Log log = LogFactory.getLog(FolderEdit.class);
 
     // bean for managing form data
